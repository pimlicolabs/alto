import type { Metrics, Logger } from "@alto/utils"
import type { EventManager, GasPriceManager } from "@alto/handlers"
import type {
    InterfaceReputationManager,
    MemoryMempool,
    Monitor
} from "@alto/mempool"
import {
    type BundleResult,
    type BundlingMode,
    type HexData32,
    type MempoolUserOperation,
    type SubmittedUserOperation,
    type TransactionInfo,
    deriveUserOperation,
    isCompressedType,
    type UserOperation,
    type CompressedUserOperation,
    type UserOperationInfo
} from "@alto/types"
import { getAAError, transactionIncluded } from "@alto/utils"
import type {
    Address,
    Block,
    Chain,
    Hash,
    PublicClient,
    Transport,
    WatchBlocksReturnType
} from "viem"
import type { Executor, ReplaceTransactionResult } from "./executor"

function getTransactionsFromUserOperationEntries(
    entries: SubmittedUserOperation[]
): TransactionInfo[] {
    return Array.from(
        new Set(
            entries.map((entry) => {
                return entry.transactionInfo
            })
        )
    )
}

export class ExecutorManager {
    private entryPoints: Address[]
    private executor: Executor
    private mempool: MemoryMempool
    private monitor: Monitor
    private publicClient: PublicClient<Transport, Chain>
    private pollingInterval: number
    private logger: Logger
    private metrics: Metrics
    private reputationManager: InterfaceReputationManager
    private unWatch: WatchBlocksReturnType | undefined
    private currentlyHandlingBlock = false
    private timer?: NodeJS.Timer
    private bundlerFrequency: number
    private maxGasLimitPerBundle: bigint
    private gasPriceManager: GasPriceManager
    private eventManager: EventManager

    constructor(
        executor: Executor,
        entryPoints: Address[],
        mempool: MemoryMempool,
        monitor: Monitor,
        reputationManager: InterfaceReputationManager,
        publicClient: PublicClient<Transport, Chain>,
        pollingInterval: number,
        logger: Logger,
        metrics: Metrics,
        bundleMode: BundlingMode,
        bundlerFrequency: number,
        maxGasLimitPerBundle: bigint,
        gasPriceManager: GasPriceManager,
<<<<<<< HEAD
        sendBundleDelay?: number
=======
        eventManager: EventManager
>>>>>>> ef2fe58f
    ) {
        this.entryPoints = entryPoints
        this.reputationManager = reputationManager
        this.executor = executor
        this.mempool = mempool
        this.monitor = monitor
        this.publicClient = publicClient
        this.pollingInterval = pollingInterval
        this.logger = logger
        this.metrics = metrics
        this.bundlerFrequency = bundlerFrequency
        this.maxGasLimitPerBundle = maxGasLimitPerBundle
        this.gasPriceManager = gasPriceManager
        this.eventManager = eventManager

        if (sendBundleDelay) {
            publicClient.watchBlockNumber({
                onBlockNumber: async (
                    _blockNumber: bigint,
                    _prevBlockNumber: bigint | undefined
                ) => {
                    await new Promise((r) => setTimeout(r, sendBundleDelay))
                    await this.bundle()
                }
            })
        } else if (bundleMode === "auto") {
            this.timer = setInterval(async () => {
                await this.bundle()
            }, bundlerFrequency) as NodeJS.Timer
        }
    }

    setBundlingMode(bundleMode: BundlingMode): void {
        if (bundleMode === "auto" && !this.timer) {
            this.timer = setInterval(async () => {
                await this.bundle()
            }, this.bundlerFrequency) as NodeJS.Timer
        } else if (bundleMode === "manual" && this.timer) {
            clearInterval(this.timer)
            this.timer = undefined
        }
    }

    async bundleNow(): Promise<Hash[]> {
        const ops = await this.mempool.process(this.maxGasLimitPerBundle, 1)
        if (ops.length === 0) {
            throw new Error("no ops to bundle")
        }

        const opEntryPointMap = new Map<Address, MempoolUserOperation[]>()

        for (const op of ops) {
            if (!opEntryPointMap.has(op.entryPoint)) {
                opEntryPointMap.set(op.entryPoint, [])
            }
            opEntryPointMap.get(op.entryPoint)?.push(op.mempoolUserOperation)
        }

        const txHashes: Hash[] = []

        await Promise.all(
            this.entryPoints.map(async (entryPoint) => {
                const ops = opEntryPointMap.get(entryPoint)
                if (ops) {
                    const txHash = await this.sendToExecutor(entryPoint, ops)

                    if (!txHash) {
                        throw new Error("no tx hash")
                    }

                    txHashes.push(txHash)
                } else {
                    this.logger.warn(
                        { entryPoint },
                        "no user operations for entry point"
                    )
                }
            })
        )

        return txHashes
    }

    async sendToExecutor(
        entryPoint: Address,
        mempoolOps: MempoolUserOperation[]
    ) {
        const ops = mempoolOps
            .filter((op) => !isCompressedType(op))
            .map((op) => op as UserOperation)
        const compressedOps = mempoolOps
            .filter((op) => isCompressedType(op))
            .map((op) => op as CompressedUserOperation)

        const bundles: BundleResult[][] = []
        if (ops.length > 0) {
            bundles.push(await this.executor.bundle(entryPoint, ops))
        }
        if (compressedOps.length > 0) {
            bundles.push(
                await this.executor.bundleCompressed(entryPoint, compressedOps)
            )
        }

        for (const bundle of bundles) {
            const isBundleSuccess = bundle.every(
                (result) => result.status === "success"
            )
            if (isBundleSuccess) {
                this.metrics.bundlesSubmitted
                    .labels({ status: "success" })
                    .inc()
            } else {
                this.metrics.bundlesSubmitted.labels({ status: "failed" }).inc()
            }
        }

        const results = bundles.flat()

        const filteredOutOps = mempoolOps.length - results.length
        if (filteredOutOps > 0) {
            this.logger.debug(
                { filteredOutOps },
                "user operations filtered out"
            )
            this.metrics.userOperationsSubmitted
                .labels({ status: "filtered" })
                .inc(filteredOutOps)
        }

        let txHash: HexData32 | undefined = undefined
        for (const result of results) {
            if (result.status === "success") {
                const res = result.value

                this.mempool.markSubmitted(
                    res.userOperation.userOperationHash,
                    res.transactionInfo
                )
                // this.monitoredTransactions.set(result.transactionInfo.transactionHash, result.transactionInfo)
                this.monitor.setUserOperationStatus(
                    res.userOperation.userOperationHash,
                    {
                        status: "submitted",
                        transactionHash: res.transactionInfo.transactionHash
                    }
                )
                txHash = res.transactionInfo.transactionHash
                this.startWatchingBlocks(this.handleBlock.bind(this))
                this.metrics.userOperationsSubmitted
                    .labels({ status: "success" })
                    .inc()
            }
            if (result.status === "failure") {
                const { userOpHash, reason } = result.error
                this.mempool.removeProcessing(userOpHash)
                this.eventManager.emitDropped(
                    userOpHash,
                    reason,
                    getAAError(reason)
                )
                this.monitor.setUserOperationStatus(userOpHash, {
                    status: "rejected",
                    transactionHash: null
                })
                this.logger.warn(
                    {
                        userOperation: JSON.stringify(
                            result.error.userOperation,
                            (_k, v) =>
                                typeof v === "bigint" ? v.toString() : v
                        ),
                        userOpHash,
                        reason
                    },
                    "user operation rejected"
                )
                this.metrics.userOperationsSubmitted
                    .labels({ status: "failed" })
                    .inc()
            }
            if (result.status === "resubmit") {
                this.logger.info(
                    {
                        userOpHash: result.info.userOpHash,
                        reason: result.info.reason
                    },
                    "resubmitting user operation"
                )
                this.mempool.removeProcessing(result.info.userOpHash)
                this.mempool.add(
                    result.info.userOperation,
                    result.info.entryPoint
                )
                this.metrics.userOperationsResubmitted.inc()
            }
        }
        return txHash
    }

    async bundle() {
        const opsToBundle: UserOperationInfo[][] = []

        while (true) {
            const ops = await this.mempool.process(this.maxGasLimitPerBundle, 1)
            if (ops?.length > 0) {
                opsToBundle.push(ops)
            } else {
                break
            }
        }

        if (opsToBundle.length === 0) {
            return
        }

        await Promise.all(
            opsToBundle.map(async (ops) => {
                const opEntryPointMap = new Map<
                    Address,
                    MempoolUserOperation[]
                >()

                for (const op of ops) {
                    if (!opEntryPointMap.has(op.entryPoint)) {
                        opEntryPointMap.set(op.entryPoint, [])
                    }
                    opEntryPointMap
                        .get(op.entryPoint)
                        ?.push(op.mempoolUserOperation)
                }

                await Promise.all(
                    this.entryPoints.map(async (entryPoint) => {
                        const userOperations = opEntryPointMap.get(entryPoint)
                        if (userOperations) {
                            await this.sendToExecutor(
                                entryPoint,
                                userOperations
                            )
                        } else {
                            this.logger.warn(
                                { entryPoint },
                                "no user operations for entry point"
                            )
                        }
                    })
                )
            })
        )
    }

    startWatchingBlocks(handleBlock: (block: Block) => void): void {
        if (this.unWatch) {
            return
        }
        this.unWatch = this.publicClient.watchBlocks({
            onBlock: handleBlock,
            // onBlock: async (block) => {
            //     // Use an arrow function to ensure correct binding of `this`
            //     this.checkAndReplaceTransactions(block)
            //         .then(() => {
            //             this.logger.trace("block handled")
            //             // Handle the resolution of the promise here, if needed
            //         })
            //         .catch((error) => {
            //             // Handle any errors that occur during the execution of the promise
            //             this.logger.error({ error }, "error while handling block")
            //         })
            // },
            onError: (error) => {
                this.logger.error({ error }, "error while watching blocks")
            },
            emitMissed: false,
            includeTransactions: false,
            pollingInterval: this.pollingInterval
        })

        this.logger.debug("started watching blocks")
    }

    stopWatchingBlocks(): void {
        if (this.unWatch) {
            this.logger.debug("stopped watching blocks")
            this.unWatch()
            this.unWatch = undefined
        }
    }

    private async refreshTransactionStatus(
        entryPoint: Address,
        transactionInfo: TransactionInfo
    ) {
        const {
            transactionHash,
            previousTransactionHashes,
            userOperationInfos,
            isVersion06
        } = transactionInfo
        const hashesToCheck = [transactionHash, ...previousTransactionHashes]

        const opInfos = userOperationInfos
        // const opHashes = transactionInfo.userOperationInfos.map((opInfo) => opInfo.userOperationHash)

        const transactionStatuses = await Promise.all(
            hashesToCheck.map(async (hash) => {
                return {
                    hash,
                    transactionStatuses: await transactionIncluded(
                        isVersion06,
                        hash,
                        this.publicClient,
                        entryPoint
                    )
                }
            })
        )

        const status = transactionStatuses.find(
            ({ transactionStatuses }) =>
                transactionStatuses.status === "included" ||
                transactionStatuses.status === "failed" ||
                transactionStatuses.status === "reverted"
        )

        if (!status) {
            opInfos.map((info) => {
                this.logger.trace(
                    {
                        userOpHash: info.userOperationHash,
                        transactionHash: transactionInfo.transactionHash
                    },
                    "user op still pending"
                )
            })

            return
        }

        this.metrics.userOperationsOnChain
            .labels({ status: status.transactionStatuses.status })
            .inc(opInfos.length)
        if (status.transactionStatuses.status === "included") {
            opInfos.map(
                ({
                    mempoolUserOperation,
                    userOperationHash,
                    entryPoint,
                    firstSubmitted
                }) => {
                    this.metrics.userOperationInclusionDuration.observe(
                        (Date.now() - firstSubmitted) / 1000
                    )
                    this.reputationManager.updateUserOperationIncludedStatus(
                        deriveUserOperation(mempoolUserOperation),
                        entryPoint,
                        status.transactionStatuses[userOperationHash]
                            .accountDeployed
                    )
                    this.mempool.removeSubmitted(userOperationHash)
                    this.eventManager.emitIncludedOnChain(
                        userOperationHash,
                        status.hash,
                        Number(status.transactionStatuses.blockTimeStamp) * 1000
                    )
                    this.monitor.setUserOperationStatus(userOperationHash, {
                        status: "included",
                        transactionHash: status.hash
                    })
                    this.logger.info(
                        {
                            userOpHash: userOperationHash,
                            transactionHash: status.hash
                        },
                        "user op included"
                    )
                }
            )

            this.executor.markWalletProcessed(transactionInfo.executor)
        } else if (
            status.transactionStatuses.status === "failed" ||
            status.transactionStatuses.status === "reverted"
        ) {
            opInfos.map(({ userOperationHash }) => {
                this.mempool.removeSubmitted(userOperationHash)
                this.monitor.setUserOperationStatus(userOperationHash, {
                    status: "rejected",
                    transactionHash: status.hash
                })
                this.eventManager.emitFailedOnChain(
                    userOperationHash,
                    status.hash
                )
                this.logger.info(
                    {
                        userOpHash: userOperationHash,
                        transactionHash: status.hash
                    },
                    "user op rejected"
                )
            })

            this.executor.markWalletProcessed(transactionInfo.executor)
        }
    }

    async refreshUserOperationStatuses(): Promise<void> {
        const ops = this.mempool.dumpSubmittedOps()

        const opEntryPointMap = new Map<Address, SubmittedUserOperation[]>()

        for (const op of ops) {
            if (!opEntryPointMap.has(op.userOperation.entryPoint)) {
                opEntryPointMap.set(op.userOperation.entryPoint, [])
            }
            opEntryPointMap.get(op.userOperation.entryPoint)?.push(op)
        }

        await Promise.all(
            this.entryPoints.map(async (entryPoint) => {
                const ops = opEntryPointMap.get(entryPoint)

                if (ops) {
                    const txs = getTransactionsFromUserOperationEntries(ops)

                    await Promise.all(
                        txs.map(async (txInfo) => {
                            await this.refreshTransactionStatus(
                                entryPoint,
                                txInfo
                            )
                        })
                    )
                } else {
                    this.logger.warn(
                        { entryPoint },
                        "no user operations for entry point"
                    )
                }
            })
        )
    }

    async handleBlock(block: Block) {
        if (this.currentlyHandlingBlock) {
            return
        }

        this.currentlyHandlingBlock = true

        this.logger.debug({ blockNumber: block.number }, "handling block")

        const submittedEntries = this.mempool.dumpSubmittedOps()
        if (submittedEntries.length === 0) {
            this.stopWatchingBlocks()
            this.currentlyHandlingBlock = false
            return
        }

        // refresh op statuses
        await this.refreshUserOperationStatuses()

        // for all still not included check if needs to be replaced (based on gas price)
        const gasPriceParameters = await this.gasPriceManager.getGasPrice()
        this.logger.trace(
            { gasPriceParameters },
            "fetched gas price parameters"
        )

        const transactionInfos = getTransactionsFromUserOperationEntries(
            this.mempool.dumpSubmittedOps()
        )

        await Promise.all(
            transactionInfos.map(async (txInfo) => {
                if (
                    txInfo.transactionRequest.maxFeePerGas >=
                        gasPriceParameters.maxFeePerGas &&
                    txInfo.transactionRequest.maxPriorityFeePerGas >=
                        gasPriceParameters.maxPriorityFeePerGas
                ) {
                    return
                }

                await this.replaceTransaction(txInfo, "gas_price")
            })
        )

        // for any left check if enough time has passed, if so replace
        const transactionInfos2 = getTransactionsFromUserOperationEntries(
            this.mempool.dumpSubmittedOps()
        )
        await Promise.all(
            transactionInfos2.map(async (txInfo) => {
                if (Date.now() - txInfo.lastReplaced < 5 * 60 * 1000) {
                    return
                }

                await this.replaceTransaction(txInfo, "stuck")
            })
        )

        this.currentlyHandlingBlock = false
    }

    async replaceTransaction(
        txInfo: TransactionInfo,
        reason: string
    ): Promise<void> {
        let replaceResult: ReplaceTransactionResult | undefined = undefined
        try {
            replaceResult = await this.executor.replaceTransaction(txInfo)
        } finally {
            this.metrics.replacedTransactions
                .labels({ reason, status: replaceResult?.status || "failed" })
                .inc()
        }
        if (replaceResult.status === "failed") {
            txInfo.userOperationInfos.map((opInfo) => {
                this.mempool.removeSubmitted(opInfo.userOperationHash)
            })

            this.logger.warn(
                { oldTxHash: txInfo.transactionHash, reason },
                "failed to replace transaction"
            )

            return
        }
        if (replaceResult.status === "potentially_already_included") {
            this.logger.info(
                { oldTxHash: txInfo.transactionHash, reason },
                "transaction potentially already included"
            )
            txInfo.timesPotentiallyIncluded += 1

            if (txInfo.timesPotentiallyIncluded >= 3) {
                txInfo.userOperationInfos.map((opInfo) => {
                    this.mempool.removeSubmitted(opInfo.userOperationHash)
                })
                this.executor.markWalletProcessed(txInfo.executor)

                this.logger.warn(
                    { oldTxHash: txInfo.transactionHash, reason },
                    "transaction potentially already included too many times, removing"
                )
            }

            return
        }

        const newTxInfo = replaceResult.transactionInfo

        const missingOps = txInfo.userOperationInfos.filter(
            (info) =>
                !newTxInfo.userOperationInfos
                    .map((ni) => ni.userOperationHash)
                    .includes(info.userOperationHash)
        )
        const matchingOps = txInfo.userOperationInfos.filter((info) =>
            newTxInfo.userOperationInfos
                .map((ni) => ni.userOperationHash)
                .includes(info.userOperationHash)
        )

        matchingOps.map((opInfo) => {
            this.mempool.replaceSubmitted(opInfo, newTxInfo)
        })

        missingOps.map((opInfo) => {
            this.mempool.removeSubmitted(opInfo.userOperationHash)
            this.logger.warn(
                {
                    oldTxHash: txInfo.transactionHash,
                    newTxHash: newTxInfo.transactionHash,
                    reason
                },
                "missing op in new tx"
            )
        })

        this.logger.info(
            {
                oldTxHash: txInfo.transactionHash,
                newTxHash: newTxInfo.transactionHash,
                reason
            },
            "replaced transaction"
        )

        return
    }
}<|MERGE_RESOLUTION|>--- conflicted
+++ resolved
@@ -74,11 +74,8 @@
         bundlerFrequency: number,
         maxGasLimitPerBundle: bigint,
         gasPriceManager: GasPriceManager,
-<<<<<<< HEAD
+        eventManager: EventManager,
         sendBundleDelay?: number
-=======
-        eventManager: EventManager
->>>>>>> ef2fe58f
     ) {
         this.entryPoints = entryPoints
         this.reputationManager = reputationManager
