import type { EventManager } from "@alto/handlers"
import type {
    Address,
    BundleResult,
    HexData32,
    GasPriceParameters,
    UserOperationBundle,
    UserOpInfo
} from "@alto/types"
import type { Logger } from "@alto/utils"
import {
    roundUpBigInt,
    maxBigInt,
    scaleBigIntByPercent,
    minBigInt,
    jsonStringifyWithBigint
} from "@alto/utils"
import * as sentry from "@sentry/node"
import {
    IntrinsicGasTooLowError,
    NonceTooLowError,
    TransactionExecutionError,
    type Account,
    type Hex,
    NonceTooHighError,
    BaseError,
    FeeCapTooLowError,
    InsufficientFundsError,
    ContractFunctionExecutionError
} from "viem"
import {
    encodeHandleOpsCalldata,
    getAuthorizationList,
    getUserOpHashes,
    isTransactionUnderpricedError
} from "./utils"
import type { SendTransactionErrorType } from "viem"
import type { AltoConfig } from "../createConfig"
import type { SignedAuthorizationList } from "viem"
import { filterOpsAndEstimateGas } from "./filterOpsAndEstimateGas"

type HandleOpsTxParams = {
    gas: bigint
    account: Account
    nonce: number
    userOps: UserOpInfo[]
    entryPoint: Address
}

type HandleOpsGasParams =
    | {
          type: "legacy"
          gasPrice: bigint
          maxFeePerGas?: undefined
          maxPriorityFeePerGas?: undefined
      }
    | {
          type: "eip1559"
          maxFeePerGas: bigint
          maxPriorityFeePerGas: bigint
          gasPrice?: undefined
      }
    | {
          type: "eip7702"
          maxFeePerGas: bigint
          maxPriorityFeePerGas: bigint
          gasPrice?: undefined
          authorizationList: SignedAuthorizationList
      }

export class Executor {
    config: AltoConfig
    logger: Logger
    eventManager: EventManager

    constructor({
        config,
        eventManager
    }: {
        config: AltoConfig
        eventManager: EventManager
    }) {
        this.config = config
        this.logger = config.getLogger(
            { module: "executor" },
            {
                level: config.executorLogLevel || config.logLevel
            }
        )
        this.eventManager = eventManager
    }

    async getBundleGasPrice({
        bundle,
        networkGasPrice,
        networkBaseFee,
        totalBeneficiaryFees,
        bundleGasUsed
    }: {
        bundle: UserOperationBundle
        networkGasPrice: GasPriceParameters
        networkBaseFee: bigint
        totalBeneficiaryFees: bigint
        bundleGasUsed: bigint
    }): Promise<GasPriceParameters> {
        const {
            bundlerInitialCommission,
            resubmitMultiplierCeiling,
            legacyTransactions,
            chainType,
            arbitrumGasBidMultiplier
        } = this.config

        // Arbtirum's sequencer orders based on first come first serve.
        // Because of this, maxFee/maxPriorityFee is ignored and the bundler *always* pays the network's baseFee.
        // The bundler need to set a large enough gasBid to account for network baseFee fluctuations.
        // GasBid = min(maxFee, base + priority)
        if (chainType === "arbitrum") {
            const scaledBaseFee = scaleBigIntByPercent(
                networkBaseFee,
                100n + 20n * BigInt(bundle.submissionAttempts)
            )

            return {
                maxFeePerGas: scaledBaseFee * arbitrumGasBidMultiplier,
                maxPriorityFeePerGas: scaledBaseFee * arbitrumGasBidMultiplier
            }
        }

        // Increase network gas price for resubmissions to improve tx inclusion
        let [networkMaxFeePerGas, networkMaxPriorityFeePerGas] = [
            networkGasPrice.maxFeePerGas,
            networkGasPrice.maxPriorityFeePerGas
        ]

        if (bundle.submissionAttempts > 0) {
            const multiplier = 100n + BigInt(bundle.submissionAttempts) * 20n

            networkMaxFeePerGas = scaleBigIntByPercent(
                networkMaxFeePerGas,
                minBigInt(multiplier, resubmitMultiplierCeiling)
            )
            networkMaxPriorityFeePerGas = scaleBigIntByPercent(
                networkMaxPriorityFeePerGas,
                minBigInt(multiplier, resubmitMultiplierCeiling)
            )
        }

        // The bundler should place a gasBid that is competetive with the network's gasPrice.
        const breakEvenGasPrice = totalBeneficiaryFees / bundleGasUsed

        // Calculate commission: start at bundlerInitialCommission%, then
        // halve the commission with each resubmission attempt
        const currentCommission =
            bundlerInitialCommission / 2n ** BigInt(bundle.submissionAttempts)
        const pricingPercent = 100n - currentCommission

        const bundlingGasPrice = scaleBigIntByPercent(
            breakEvenGasPrice,
            pricingPercent
        )

        if (legacyTransactions) {
            const gasPrice = maxBigInt(bundlingGasPrice, networkMaxFeePerGas)
            return {
                maxFeePerGas: gasPrice,
                maxPriorityFeePerGas: gasPrice
            }
        }

        const effectiveGasPrice = minBigInt(
            networkMaxFeePerGas,
            networkBaseFee + networkMaxPriorityFeePerGas
        )

        if (bundlingGasPrice > effectiveGasPrice) {
            return {
                maxFeePerGas: bundlingGasPrice,
                maxPriorityFeePerGas: bundlingGasPrice
            }
        }

        return {
            maxFeePerGas: networkMaxFeePerGas,
            maxPriorityFeePerGas: networkMaxPriorityFeePerGas
        }
    }

    async sendHandleOpsTransaction({
        txParam,
        gasOpts
    }: {
        txParam: HandleOpsTxParams
        gasOpts: HandleOpsGasParams
    }) {
        const {
            executorGasMultiplier,
            sendHandleOpsRetryCount,
            transactionUnderpricedMultiplier,
            walletClient,
            publicClient
        } = this.config

        const { entryPoint, userOps, account, gas, nonce } = txParam

        const handleOpsCalldata = encodeHandleOpsCalldata({
            userOps: userOps.map(({ userOp }) => userOp),
            beneficiary: account.address
        })

        const request = {
            to: entryPoint,
            data: handleOpsCalldata,
            from: account.address,
            chain: publicClient.chain,
            gas,
            account,
            nonce,
            ...gasOpts
        }

        request.gas = scaleBigIntByPercent(request.gas, executorGasMultiplier)

        let attempts = 0
        let transactionHash: Hex | undefined
        const maxAttempts = sendHandleOpsRetryCount

        // Try sending the transaction and updating relevant fields if there is an error.
        while (attempts < maxAttempts) {
            try {
                // Round up gasLimit to nearest multiple
                request.gas = roundUpBigInt({
                    value: request.gas,
                    multiple: this.config.gasLimitRoundingMultiple
                })

                transactionHash = await walletClient.sendTransaction(request)

                break
            } catch (e: unknown) {
                if (e instanceof BaseError) {
                    if (isTransactionUnderpricedError(e)) {
                        this.logger.warn("Transaction underpriced, retrying")

                        request.nonce = await publicClient.getTransactionCount({
                            address: account.address,
                            blockTag: "latest"
                        })

                        if (request.maxFeePerGas) {
                            request.maxFeePerGas = scaleBigIntByPercent(
                                request.maxFeePerGas,
                                transactionUnderpricedMultiplier
                            )
                        }

                        if (request.maxPriorityFeePerGas) {
                            request.maxPriorityFeePerGas = scaleBigIntByPercent(
                                request.maxPriorityFeePerGas,
                                transactionUnderpricedMultiplier
                            )
                        }

                        if (request.gasPrice) {
                            request.gasPrice = scaleBigIntByPercent(
                                request.gasPrice,
                                transactionUnderpricedMultiplier
                            )
                        }
                    }
                }

                if (e instanceof FeeCapTooLowError) {
                    this.logger.warn("max fee < basefee, retrying")

                    if (request.gasPrice) {
                        request.gasPrice = scaleBigIntByPercent(
                            request.gasPrice,
                            125n
                        )
                    }

                    if (request.maxFeePerGas) {
                        request.maxFeePerGas = scaleBigIntByPercent(
                            request.maxFeePerGas,
                            125n
                        )
                    }

                    if (request.maxPriorityFeePerGas) {
                        request.maxPriorityFeePerGas = scaleBigIntByPercent(
                            request.maxPriorityFeePerGas,
                            125n
                        )
                    }
                }

                const error = e as SendTransactionErrorType

                if (error instanceof TransactionExecutionError) {
                    const cause = error.cause

                    if (cause instanceof NonceTooLowError) {
                        this.logger.warn("Nonce too low, retrying")
                        request.nonce = await publicClient.getTransactionCount({
                            address: request.from,
                            blockTag: "latest"
                        })
                    }

                    if (cause instanceof NonceTooHighError) {
                        this.logger.warn("Nonce too high, retrying")
                        request.nonce = await publicClient.getTransactionCount({
                            address: request.from,
                            blockTag: "latest"
                        })
                    }

                    if (cause instanceof IntrinsicGasTooLowError) {
                        this.logger.warn("Intrinsic gas too low, retrying")
                        request.gas = scaleBigIntByPercent(request.gas, 150n)
                    }
                }

                attempts++

                if (attempts === maxAttempts) {
                    throw error
                }
            }
        }

        // needed for TS
        if (!transactionHash) {
            throw new Error("Transaction hash not assigned")
        }

        return transactionHash as Hex
    }

    async bundle({
        executor,
        userOpBundle,
        networkGasPrice,
        networkBaseFee,
        nonce
    }: {
        executor: Account
        userOpBundle: UserOperationBundle
        networkGasPrice: GasPriceParameters
        networkBaseFee: bigint
        nonce: number
    }): Promise<BundleResult> {
        const { entryPoint, userOps } = userOpBundle

        const isReplacementTx = userOpBundle.submissionAttempts > 0
        let childLogger = this.logger.child({
            isReplacementTx,
            userOperations: getUserOpHashes(userOps),
            entryPoint
        })

        let filterOpsResult = await filterOpsAndEstimateGas({
            networkBaseFee,
            userOpBundle,
            config: this.config,
            logger: childLogger
        })

        if (filterOpsResult.status === "unhandled_error") {
            childLogger.error(
                "encountered unhandled failure during filterOps simulation"
            )
            return {
                success: false,
                reason: "filterops_failed",
                rejectedUserOps: filterOpsResult.rejectedUserOps,
                recoverableOps: []
            }
        }

        if (filterOpsResult.status === "all_ops_rejected") {
            childLogger.warn("all ops failed filterOps simulation")
            return {
                success: false,
                reason: "filterops_failed",
                rejectedUserOps: filterOpsResult.rejectedUserOps,
                recoverableOps: []
            }
        }

        let {
            userOpsToBundle,
            rejectedUserOps,
            bundleGasUsed,
            bundleGasLimit,
            totalBeneficiaryFees
        } = filterOpsResult

        // Update child logger with userOperations being sent for bundling.
        childLogger = this.logger.child({
            isReplacementTx,
            userOperations: getUserOpHashes(userOpsToBundle),
            entryPoint
        })

        const { maxFeePerGas, maxPriorityFeePerGas } =
            await this.getBundleGasPrice({
                bundle: userOpBundle,
                networkGasPrice,
                networkBaseFee,
                totalBeneficiaryFees,
                bundleGasUsed
            })

        let transactionHash: HexData32
        try {
            const isLegacyTransaction = this.config.legacyTransactions
            const authorizationList = getAuthorizationList(userOpsToBundle)

            let gasOpts: HandleOpsGasParams
            if (isLegacyTransaction) {
                gasOpts = {
                    type: "legacy",
                    gasPrice: maxFeePerGas
                }
            } else if (authorizationList) {
                gasOpts = {
                    type: "eip7702",
                    maxFeePerGas,
                    maxPriorityFeePerGas,
                    authorizationList
                }
            } else {
                gasOpts = {
                    type: "eip1559",
                    maxFeePerGas,
                    maxPriorityFeePerGas
                }
            }

            transactionHash = await this.sendHandleOpsTransaction({
                txParam: {
                    account: executor,
                    nonce,
                    gas: bundleGasLimit,
                    userOps: userOpsToBundle,
                    entryPoint
                },
                gasOpts
            })

            this.eventManager.emitSubmitted({
                userOpHashes: getUserOpHashes(userOpsToBundle),
                transactionHash
            })
        } catch (err: unknown) {
            const { rejectedUserOps, userOpsToBundle } = filterOpsResult

            const isViemExecutionError =
                err instanceof ContractFunctionExecutionError ||
                err instanceof TransactionExecutionError

            // Unknown error, return INTERNAL FAILURE.
            if (!isViemExecutionError) {
                sentry.captureException(err)
                childLogger.error(
                    { err: JSON.stringify(err) },
                    "unknown error submitting bundle transaction"
                )
                return {
                    success: false,
                    reason: "generic_error",
                    rejectedUserOps,
                    recoverableOps: userOpsToBundle
                }
            }

            // Check if executor has insufficient funds
            const isInsufficientFundsError = err.walk(
                (e) => e instanceof InsufficientFundsError
            )
            if (isInsufficientFundsError) {
                childLogger.warn(
                    {
                        executor: executor.address,
                        err: jsonStringifyWithBigint(err)
                    },
                    "executor has insufficient funds"
                )
                return {
                    success: false,
                    reason: "insufficient_funds",
                    rejectedUserOps,
                    recoverableOps: userOpsToBundle
                }
            }

            childLogger.error(
                {
                    err: jsonStringifyWithBigint(err)
                },
                "error submitting bundle transaction"
            )

            return {
                success: false,
                reason: "generic_error",
                rejectedUserOps,
<<<<<<< HEAD
                userOpsToBundle,
                status: "submission_generic_error",
                reason: err.cause
=======
                recoverableOps: userOpsToBundle
>>>>>>> f0a986da
            }
        }

        const userOpsBundled = userOpsToBundle

        const bundleResult: BundleResult = {
            success: true,
            userOpsBundled,
            rejectedUserOps,
            transactionHash,
            transactionRequest: {
                maxFeePerGas,
                maxPriorityFeePerGas,
                nonce
            }
        }

        childLogger.info(
            {
                transactionRequest: bundleResult.transactionRequest,
                txHash: transactionHash,
                opHashes: getUserOpHashes(userOpsBundled)
            },
            "submitted bundle transaction"
        )

        return bundleResult
    }
}<|MERGE_RESOLUTION|>--- conflicted
+++ resolved
@@ -507,13 +507,7 @@
                 success: false,
                 reason: "generic_error",
                 rejectedUserOps,
-<<<<<<< HEAD
-                userOpsToBundle,
-                status: "submission_generic_error",
-                reason: err.cause
-=======
                 recoverableOps: userOpsToBundle
->>>>>>> f0a986da
             }
         }
 
