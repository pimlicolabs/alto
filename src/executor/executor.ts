import type { EventManager, GasPriceManager } from "@alto/handlers"
import type { InterfaceReputationManager, Mempool } from "@alto/mempool"
import type {
    Address,
    BundleResult,
    HexData32,
    UserOperation,
    GasPriceParameters,
    UserOperationBundle,
    UserOpInfo
} from "@alto/types"
import type { Logger, Metrics } from "@alto/utils"
import {
    roundUpBigInt,
    maxBigInt,
    parseViemError,
    scaleBigIntByPercent,
    minBigInt,
    jsonStringifyWithBigint
} from "@alto/utils"
import * as sentry from "@sentry/node"
import {
    IntrinsicGasTooLowError,
    NonceTooLowError,
    TransactionExecutionError,
    type Account,
    type Hex,
    NonceTooHighError,
    BaseError,
    FeeCapTooLowError,
    InsufficientFundsError
} from "viem"
import {
    calculateAA95GasFloor,
    encodeHandleOpsCalldata,
    getAuthorizationList,
    getUserOpHashes,
    isTransactionUnderpricedError
} from "./utils"
import type { SendTransactionErrorType } from "viem"
import type { AltoConfig } from "../createConfig"
import type { SignedAuthorizationList } from "viem"
import { filterOps } from "./filterOps"

type HandleOpsTxParams = {
    gas: bigint
    account: Account
    nonce: number
    userOps: UserOpInfo[]
<<<<<<< HEAD
=======
    isReplacementTx: boolean
>>>>>>> 3ed61b63
    entryPoint: Address
    isUserOpV06: boolean
    isReplacementTx?: boolean
}

type HandleOpsGasParams =
    | {
          type: "legacy"
          gasPrice: bigint
          maxFeePerGas?: undefined
          maxPriorityFeePerGas?: undefined
      }
    | {
          type: "eip1559"
          maxFeePerGas: bigint
          maxPriorityFeePerGas: bigint
          gasPrice?: undefined
      }
    | {
          type: "eip7702"
          maxFeePerGas: bigint
          maxPriorityFeePerGas: bigint
          gasPrice?: undefined
          authorizationList: SignedAuthorizationList
      }

export class Executor {
    config: AltoConfig
    logger: Logger
    metrics: Metrics
    reputationManager: InterfaceReputationManager
    gasPriceManager: GasPriceManager
    mempool: Mempool
    eventManager: EventManager

    constructor({
        config,
        mempool,
        reputationManager,
        metrics,
        gasPriceManager,
        eventManager
    }: {
        config: AltoConfig
        mempool: Mempool
        reputationManager: InterfaceReputationManager
        metrics: Metrics
        gasPriceManager: GasPriceManager
        eventManager: EventManager
    }) {
        this.config = config
        this.mempool = mempool
        this.reputationManager = reputationManager
        this.logger = config.getLogger(
            { module: "executor" },
            {
                level: config.executorLogLevel || config.logLevel
            }
        )
        this.metrics = metrics
        this.gasPriceManager = gasPriceManager
        this.eventManager = eventManager
    }

    cancelOps(_entryPoint: Address, _ops: UserOperation[]): Promise<void> {
        throw new Error("Method not implemented.")
    }

    async getBundleGasPrice({
        bundle,
        networkGasPrice,
        totalBeneficiaryFees,
        bundleGasUsed
    }: {
        bundle: UserOperationBundle
        networkGasPrice: GasPriceParameters
        totalBeneficiaryFees: bigint
        bundleGasUsed: bigint
    }): Promise<GasPriceParameters> {
        const breakEvenGasPrice = totalBeneficiaryFees / bundleGasUsed

        // Start at 95% profit margin and reduce it with each resubmission (up to 99%)
        const profitMargin = minBigInt(
            95n + BigInt(bundle.submissionAttempts),
            99n
        )
        const bundlingGasPrice = scaleBigIntByPercent(
            breakEvenGasPrice,
            profitMargin
        )

        // compare breakEvenGasPrice to network gasPrice
        let [networkMaxFeePerGas, networkMaxPriorityFeePerGas] = [
            networkGasPrice.maxFeePerGas,
            networkGasPrice.maxPriorityFeePerGas
        ]

        // Increase gas price for resubmissions to improve inclusion probability
        if (bundle.submissionAttempts > 0) {
            const multiplier = 100n + BigInt(bundle.submissionAttempts) * 20n

            networkMaxFeePerGas = scaleBigIntByPercent(
                networkMaxFeePerGas,
                minBigInt(multiplier, this.config.resubmitMultiplierCeiling)
            )
            networkMaxPriorityFeePerGas = scaleBigIntByPercent(
                networkMaxPriorityFeePerGas,
                minBigInt(multiplier, this.config.resubmitMultiplierCeiling)
            )
        }

        if (this.config.legacyTransactions) {
            const gasPrice = maxBigInt(bundlingGasPrice, networkMaxFeePerGas)
            return {
                maxFeePerGas: gasPrice,
                maxPriorityFeePerGas: gasPrice
            }
        }

        return {
            maxFeePerGas: maxBigInt(bundlingGasPrice, networkMaxFeePerGas),
            maxPriorityFeePerGas: maxBigInt(
                bundlingGasPrice,
                networkMaxPriorityFeePerGas
            )
        }
    }

    async getBundleGasLimit({
        userOpBundle,
        entryPoint,
        executorAddress
    }: {
        userOpBundle: UserOpInfo[]
        entryPoint: Address
        executorAddress: Address
    }): Promise<bigint> {
        const { estimateHandleOpsGas, publicClient } = this.config

        let gasLimit: bigint

        // On some chains we can't rely on local calculations and have to estimate the gasLimit from RPC
        if (estimateHandleOpsGas) {
            gasLimit = await publicClient.estimateGas({
                to: entryPoint,
                account: executorAddress,
                data: encodeHandleOpsCalldata({
                    userOps: userOpBundle.map(({ userOp }) => userOp),
                    beneficiary: executorAddress
                })
            })
        } else {
            const aa95GasFloor = calculateAA95GasFloor({
                userOps: userOpBundle.map(({ userOp }) => userOp),
                beneficiary: executorAddress
            })

            const eip7702UserOpCount = userOpBundle.filter(
                ({ userOp }) => userOp.eip7702Auth
            ).length
            const eip7702Overhead = BigInt(eip7702UserOpCount) * 40_000n

            // Add 5% safety margin to local estimates.
            gasLimit = scaleBigIntByPercent(
                aa95GasFloor + eip7702Overhead,
                105n
            )
        }

        return gasLimit
    }

    async sendHandleOpsTransaction({
        txParam,
        gasOpts
    }: {
        txParam: HandleOpsTxParams
        gasOpts: HandleOpsGasParams
    }) {
<<<<<<< HEAD
=======
        const { entryPoint, userOps, account, gas, nonce } = txParam

>>>>>>> 3ed61b63
        const {
            executorGasMultiplier,
            sendHandleOpsRetryCount,
            transactionUnderpricedMultiplier,
            walletClient,
            publicClient
        } = this.config

        const { entryPoint, userOps, account, gas, nonce, isUserOpV06 } =
            txParam

        const handleOpsCalldata = encodeHandleOpsCalldata({
            userOps: userOps.map(({ userOp }) => userOp),
            beneficiary: account.address
        })

        const request = {
            to: entryPoint,
            data: handleOpsCalldata,
            from: account.address,
            chain: publicClient.chain,
            gas,
            account,
            nonce,
            ...gasOpts
        }

        request.gas = scaleBigIntByPercent(request.gas, executorGasMultiplier)

        let attempts = 0
        let transactionHash: Hex | undefined
        const maxAttempts = sendHandleOpsRetryCount

        // Try sending the transaction and updating relevant fields if there is an error.
        while (attempts < maxAttempts) {
            try {
                // Round up gasLimit to nearest multiple
                request.gas = roundUpBigInt({
                    value: request.gas,
                    multiple: this.config.gasLimitRoundingMultiple
                })

                transactionHash = await walletClient.sendTransaction(request)

                break
            } catch (e: unknown) {
                if (e instanceof BaseError) {
                    if (isTransactionUnderpricedError(e)) {
                        this.logger.warn("Transaction underpriced, retrying")

                        request.nonce = await publicClient.getTransactionCount({
                            address: account.address,
                            blockTag: "latest"
                        })

                        if (request.maxFeePerGas) {
                            request.maxFeePerGas = scaleBigIntByPercent(
                                request.maxFeePerGas,
                                transactionUnderpricedMultiplier
                            )
                        }

                        if (request.maxPriorityFeePerGas) {
                            request.maxPriorityFeePerGas = scaleBigIntByPercent(
                                request.maxPriorityFeePerGas,
                                transactionUnderpricedMultiplier
                            )
                        }

                        if (request.gasPrice) {
                            request.gasPrice = scaleBigIntByPercent(
                                request.gasPrice,
                                transactionUnderpricedMultiplier
                            )
                        }
                    }
                }

                if (e instanceof FeeCapTooLowError) {
                    this.logger.warn("max fee < basefee, retrying")

                    if (request.gasPrice) {
                        request.gasPrice = scaleBigIntByPercent(
                            request.gasPrice,
                            125n
                        )
                    }

                    if (request.maxFeePerGas) {
                        request.maxFeePerGas = scaleBigIntByPercent(
                            request.maxFeePerGas,
                            125n
                        )
                    }

                    if (request.maxPriorityFeePerGas) {
                        request.maxPriorityFeePerGas = scaleBigIntByPercent(
                            request.maxPriorityFeePerGas,
                            125n
                        )
                    }
                }

                const error = e as SendTransactionErrorType

                if (error instanceof TransactionExecutionError) {
                    const cause = error.cause

                    if (cause instanceof NonceTooLowError) {
                        this.logger.warn("Nonce too low, retrying")
                        request.nonce = await publicClient.getTransactionCount({
                            address: request.from,
                            blockTag: "latest"
                        })
                    }

                    if (cause instanceof NonceTooHighError) {
                        this.logger.warn("Nonce too high, retrying")
                        request.nonce = await publicClient.getTransactionCount({
                            address: request.from,
                            blockTag: "latest"
                        })
                    }

                    if (cause instanceof IntrinsicGasTooLowError) {
                        this.logger.warn("Intrinsic gas too low, retrying")
                        request.gas = scaleBigIntByPercent(request.gas, 150n)
                    }
                }

                attempts++

                if (attempts === maxAttempts) {
                    throw error
                }
            }
        }

        // needed for TS
        if (!transactionHash) {
            throw new Error("Transaction hash not assigned")
        }

        return transactionHash as Hex
    }

    async bundle({
        executor,
        userOpBundle,
        networkGasPrice,
        nonce
    }: {
        executor: Account
        userOpBundle: UserOperationBundle
        networkGasPrice: GasPriceParameters
        nonce: number
    }): Promise<BundleResult> {
        const { entryPoint, userOps } = userOpBundle
<<<<<<< HEAD
=======
        const { maxFeePerGas, maxPriorityFeePerGas } = gasPriceParams
>>>>>>> 3ed61b63

        const isReplacementTx = userOpBundle.submissionAttempts > 0
        let childLogger = this.logger.child({
            isReplacementTx,
            userOperations: getUserOpHashes(userOps),
            entryPoint
        })

        let filterOpsResult = await filterOps({
            userOpBundle,
            config: this.config,
            logger: childLogger
        })

        if (filterOpsResult.status === "unhandled_error") {
            childLogger.error("encountered unexpected failure during filterOps")
            return {
                status: "filterops_unhandled_error",
                rejectedUserOps: filterOpsResult.rejectedUserOps
            }
        }

        if (filterOpsResult.status === "all_ops_rejected") {
            childLogger.warn("all ops failed simulation")
            return {
                status: "filterops_all_rejected",
                rejectedUserOps: filterOpsResult.rejectedUserOps
            }
        }

        let {
            userOpsToBundle,
            rejectedUserOps,
            bundleGasUsed,
            totalBeneficiaryFees
        } = filterOpsResult

        // Update child logger with userOperations being sent for bundling.
        childLogger = this.logger.child({
            isReplacementTx,
            userOperations: getUserOpHashes(userOpsToBundle),
            entryPoint
        })

        // Get params for handleOps call.
        const gasLimit = await this.getBundleGasLimit({
            userOpBundle: userOpsToBundle,
            entryPoint,
            executorAddress: executor.address
        })

        const { maxFeePerGas, maxPriorityFeePerGas } =
            await this.getBundleGasPrice({
                bundle: userOpBundle,
                networkGasPrice,
                totalBeneficiaryFees,
                bundleGasUsed
            })

        let transactionHash: HexData32
        try {
            const isLegacyTransaction = this.config.legacyTransactions
            const authorizationList = getAuthorizationList(userOpsToBundle)

            let gasOpts: HandleOpsGasParams
            if (isLegacyTransaction) {
                gasOpts = {
                    type: "legacy",
                    gasPrice: maxFeePerGas
                }
            } else if (authorizationList) {
                gasOpts = {
                    type: "eip7702",
                    maxFeePerGas,
                    maxPriorityFeePerGas,
                    authorizationList
                }
            } else {
                gasOpts = {
                    type: "eip1559",
                    maxFeePerGas,
                    maxPriorityFeePerGas
                }
            }

            transactionHash = await this.sendHandleOpsTransaction({
                txParam: {
                    account: executor,
                    nonce,
                    gas: gasLimit,
                    userOps: userOpsToBundle,
<<<<<<< HEAD
                    entryPoint,
                    isUserOpV06: userOpBundle.version === "0.6",
                    isReplacementTx
=======
                    isReplacementTx,
                    entryPoint
>>>>>>> 3ed61b63
                },
                gasOpts
            })

            this.eventManager.emitSubmitted({
                userOpHashes: getUserOpHashes(userOpsToBundle),
                transactionHash
            })
        } catch (err: unknown) {
            const e = parseViemError(err)
            const { rejectedUserOps, userOpsToBundle } = filterOpsResult

            // if unknown error, return INTERNAL FAILURE
            if (!e) {
                sentry.captureException(err)
                childLogger.error(
                    { error: JSON.stringify(err) },
                    "unknown error submitting bundle transaction"
                )
                return {
                    rejectedUserOps,
                    userOpsToBundle,
                    status: "submission_generic_error",
                    reason: "INTERNAL FAILURE"
                }
            }

            // Check if executor has insufficient funds
            if (e instanceof InsufficientFundsError) {
                childLogger.warn(
                    {
                        executor: executor.address,
                        err: jsonStringifyWithBigint(err)
                    },
                    "executor has insufficient funds"
                )
                return {
                    rejectedUserOps,
                    userOpsToBundle,
                    status: "submission_insufficient_funds_error"
                }
            }

            childLogger.error(
                {
                    err: jsonStringifyWithBigint(err)
                },
                "error submitting bundle transaction"
            )

            return {
                rejectedUserOps,
                userOpsToBundle,
                status: "submission_generic_error",
                reason: e
            }
        }

        const userOpsBundled = userOpsToBundle

        const bundleResult: BundleResult = {
            status: "submission_success",
            userOpsBundled,
            rejectedUserOps,
            transactionHash,
            transactionRequest: {
                gas: gasLimit,
                maxFeePerGas,
                maxPriorityFeePerGas,
                nonce
            }
        }

        childLogger.info(
            {
                transactionRequest: bundleResult.transactionRequest,
                txHash: transactionHash,
                opHashes: getUserOpHashes(userOpsBundled)
            },
            "submitted bundle transaction"
        )

        return bundleResult
    }
}<|MERGE_RESOLUTION|>--- conflicted
+++ resolved
@@ -47,13 +47,7 @@
     account: Account
     nonce: number
     userOps: UserOpInfo[]
-<<<<<<< HEAD
-=======
-    isReplacementTx: boolean
->>>>>>> 3ed61b63
     entryPoint: Address
-    isUserOpV06: boolean
-    isReplacementTx?: boolean
 }
 
 type HandleOpsGasParams =
@@ -230,11 +224,6 @@
         txParam: HandleOpsTxParams
         gasOpts: HandleOpsGasParams
     }) {
-<<<<<<< HEAD
-=======
-        const { entryPoint, userOps, account, gas, nonce } = txParam
-
->>>>>>> 3ed61b63
         const {
             executorGasMultiplier,
             sendHandleOpsRetryCount,
@@ -243,8 +232,7 @@
             publicClient
         } = this.config
 
-        const { entryPoint, userOps, account, gas, nonce, isUserOpV06 } =
-            txParam
+        const { entryPoint, userOps, account, gas, nonce } = txParam
 
         const handleOpsCalldata = encodeHandleOpsCalldata({
             userOps: userOps.map(({ userOp }) => userOp),
@@ -393,10 +381,6 @@
         nonce: number
     }): Promise<BundleResult> {
         const { entryPoint, userOps } = userOpBundle
-<<<<<<< HEAD
-=======
-        const { maxFeePerGas, maxPriorityFeePerGas } = gasPriceParams
->>>>>>> 3ed61b63
 
         const isReplacementTx = userOpBundle.submissionAttempts > 0
         let childLogger = this.logger.child({
@@ -488,14 +472,7 @@
                     nonce,
                     gas: gasLimit,
                     userOps: userOpsToBundle,
-<<<<<<< HEAD
-                    entryPoint,
-                    isUserOpV06: userOpBundle.version === "0.6",
-                    isReplacementTx
-=======
-                    isReplacementTx,
                     entryPoint
->>>>>>> 3ed61b63
                 },
                 gasOpts
             })
