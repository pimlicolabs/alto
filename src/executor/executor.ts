import type {
    DefaultFilterOpsAndEstimateGasParams,
    SenderManager
} from "@alto/executor"
import type {
    CompressionHandler,
    EventManager,
    GasPriceManager
} from "@alto/handlers"
import type { InterfaceReputationManager } from "@alto/mempool"
import {
    type Address,
    type BundleResult,
    type CompressedUserOperation,
    EntryPointV06Abi,
    EntryPointV07Abi,
    type HexData32,
    type PackedUserOperation,
    type TransactionInfo,
    type UserOperation,
    type UserOperationV06,
    type UserOperationV07,
    type UserOperationWithHash,
    deriveUserOperation
} from "@alto/types"
import type { Logger, Metrics } from "@alto/utils"
import {
    getRequiredPrefund,
    getUserOperationHash,
    isVersion06,
    maxBigInt,
    parseViemError,
    scaleBigIntByPercent,
    toPackedUserOperation
} from "@alto/utils"
import * as sentry from "@sentry/node"
import { Mutex } from "async-mutex"
import {
    type Account,
    FeeCapTooLowError,
    InsufficientFundsError,
    IntrinsicGasTooLowError,
    NonceTooLowError,
    encodeFunctionData,
<<<<<<< HEAD
    getContract,
    type Account,
    type Chain,
    type PublicClient,
    type Transport,
    type WalletClient,
    type Hex,
    TransactionExecutionError
=======
    getContract
>>>>>>> 6f9eb337
} from "viem"
import {
    type CompressedFilterOpsAndEstimateGasParams,
    createCompressedCalldata,
    filterOpsAndEstimateGas,
    flushStuckTransaction,
    simulatedOpsToResults
} from "./utils"
<<<<<<< HEAD
import type { SendTransactionErrorType } from "viem"
=======
import type { AltoConfig } from "../createConfig"
>>>>>>> 6f9eb337

export interface GasEstimateResult {
    preverificationGas: bigint
    verificationGasLimit: bigint
    callGasLimit: bigint
}

export type ReplaceTransactionResult =
    | {
          status: "replaced"
          transactionInfo: TransactionInfo
      }
    | {
          status: "potentially_already_included"
      }
    | {
          status: "failed"
      }

export class Executor {
    // private unWatch: WatchBlocksReturnType | undefined
    config: AltoConfig
    senderManager: SenderManager
    logger: Logger
    metrics: Metrics
    reputationManager: InterfaceReputationManager
    compressionHandler: CompressionHandler | null
    gasPriceManager: GasPriceManager
    mutex: Mutex
    eventManager: EventManager

    constructor({
        config,
        senderManager,
        reputationManager,
        metrics,
        compressionHandler,
        gasPriceManager,
        eventManager
    }: {
        config: AltoConfig
        senderManager: SenderManager
        reputationManager: InterfaceReputationManager
        metrics: Metrics
        compressionHandler: CompressionHandler | null
        gasPriceManager: GasPriceManager
        eventManager: EventManager
    }) {
        this.config = config
        this.senderManager = senderManager
        this.reputationManager = reputationManager
        this.logger = config.getLogger(
            { module: "executor" },
            {
                level: config.executorLogLevel || config.logLevel
            }
        )
        this.metrics = metrics
        this.compressionHandler = compressionHandler
        this.gasPriceManager = gasPriceManager
        this.eventManager = eventManager

        this.mutex = new Mutex()
    }

    getCompressionHandler(): CompressionHandler {
        if (!this.compressionHandler) {
            throw new Error(
                "Support for compressed bundles has not initialized"
            )
        }
        return this.compressionHandler
    }

    cancelOps(_entryPoint: Address, _ops: UserOperation[]): Promise<void> {
        throw new Error("Method not implemented.")
    }

    markWalletProcessed(executor: Account) {
        if (!this.senderManager.availableWallets.includes(executor)) {
            this.senderManager.pushWallet(executor)
        }
        return Promise.resolve()
    }

    async replaceTransaction(
        transactionInfo: TransactionInfo
    ): Promise<ReplaceTransactionResult> {
        const newRequest = { ...transactionInfo.transactionRequest }

        const gasPriceParameters = await this.gasPriceManager.getGasPrice()

        newRequest.maxFeePerGas = maxBigInt(
            gasPriceParameters.maxFeePerGas,
            (newRequest.maxFeePerGas * 11n + 9n) / 10n
        )

        newRequest.maxPriorityFeePerGas = maxBigInt(
            gasPriceParameters.maxPriorityFeePerGas,
            (newRequest.maxPriorityFeePerGas * 11n + 9n) / 10n
        )
        newRequest.account = transactionInfo.executor

        const opsWithHashes = transactionInfo.userOperationInfos.map(
            (opInfo) => {
                const op = deriveUserOperation(opInfo.mempoolUserOperation)
                return {
                    mempoolUserOperation: opInfo.mempoolUserOperation,
                    userOperationHash: getUserOperationHash(
                        op,
                        transactionInfo.entryPoint,
                        this.config.walletClient.chain.id
                    ),
                    entryPoint: opInfo.entryPoint
                }
            }
        )

        let callContext:
            | DefaultFilterOpsAndEstimateGasParams
            | CompressedFilterOpsAndEstimateGasParams

        if (transactionInfo.transactionType === "default") {
            const [isUserOpVersion06, entryPoint] = opsWithHashes.reduce(
                (acc, op) => {
                    if (
                        acc[0] !==
                            isVersion06(
                                op.mempoolUserOperation as UserOperation
                            ) ||
                        acc[1] !== op.entryPoint
                    ) {
                        throw new Error(
                            "All user operations must be of the same version"
                        )
                    }
                    return acc
                },
                [
                    isVersion06(
                        opsWithHashes[0].mempoolUserOperation as UserOperation
                    ),
                    opsWithHashes[0].entryPoint
                ]
            )

            const ep = getContract({
                abi: isUserOpVersion06 ? EntryPointV06Abi : EntryPointV07Abi,
                address: entryPoint,
                client: {
                    public: this.config.publicClient,
                    wallet: this.config.walletClient
                }
            })

            callContext = {
                ep,
                type: "default"
            }
        } else {
            const compressionHandler = this.getCompressionHandler()

            callContext = {
                publicClient: this.config.publicClient,
                bundleBulker: compressionHandler.bundleBulkerAddress,
                perOpInflatorId: compressionHandler.perOpInflatorId,
                type: "compressed"
            }
        }

        let { simulatedOps, gasLimit } = await filterOpsAndEstimateGas(
            transactionInfo.entryPoint,
            callContext,
            transactionInfo.executor,
            opsWithHashes,
            newRequest.nonce,
            newRequest.maxFeePerGas,
            newRequest.maxPriorityFeePerGas,
            this.config.blockTagSupport ? "latest" : undefined,
            this.config.legacyTransactions,
            this.config.fixedGasLimitForEstimation,
            this.reputationManager,
            this.logger
        )

        const childLogger = this.logger.child({
            transactionHash: transactionInfo.transactionHash,
            executor: transactionInfo.executor.address
        })

        if (simulatedOps.length === 0) {
            childLogger.warn("no ops to bundle")
            this.markWalletProcessed(transactionInfo.executor)
            return { status: "failed" }
        }

        if (
            simulatedOps.every(
                (op) =>
                    op.reason === "AA25 invalid account nonce" ||
                    op.reason === "AA10 sender already constructed"
            )
        ) {
            childLogger.trace(
                { reasons: simulatedOps.map((sop) => sop.reason) },
                "all ops failed simulation with nonce error"
            )
            return { status: "potentially_already_included" }
        }

        if (simulatedOps.every((op) => op.reason !== undefined)) {
            childLogger.warn("all ops failed simulation")
            this.markWalletProcessed(transactionInfo.executor)
            return { status: "failed" }
        }

        const opsToBundle = simulatedOps
            .filter((op) => op.reason === undefined)
            .map((op) => {
                const opInfo = transactionInfo.userOperationInfos.find(
                    (info) =>
                        info.userOperationHash === op.owh.userOperationHash
                )
                if (!opInfo) {
                    throw new Error("opInfo not found")
                }
                return opInfo
            })

        if (this.config.localGasLimitCalculation) {
            gasLimit = opsToBundle.reduce((acc, opInfo) => {
                const userOperation = deriveUserOperation(
                    opInfo.mempoolUserOperation
                )
                return (
                    acc +
                    userOperation.preVerificationGas +
                    3n * userOperation.verificationGasLimit +
                    userOperation.callGasLimit
                )
            }, 0n)
        }

        // https://github.com/eth-infinitism/account-abstraction/blob/fa61290d37d079e928d92d53a122efcc63822214/contracts/core/EntryPoint.sol#L236
        let innerHandleOpFloor = 0n
        for (const owh of opsToBundle) {
            const op = deriveUserOperation(owh.mempoolUserOperation)
            innerHandleOpFloor +=
                op.callGasLimit + op.verificationGasLimit + 5000n
        }

        if (gasLimit < innerHandleOpFloor) {
            gasLimit += innerHandleOpFloor
        }

        // sometimes the estimation rounds down, adding a fixed constant accounts for this
        gasLimit += 10_000n

        // ensures that we don't submit again with too low of a gas value
        newRequest.gas = maxBigInt(newRequest.gas, gasLimit)

        // update calldata to include only ops that pass simulation
        if (transactionInfo.transactionType === "default") {
            const isUserOpVersion06 = opsWithHashes.reduce(
                (acc, op) => {
                    if (
                        acc !==
                        isVersion06(op.mempoolUserOperation as UserOperation)
                    ) {
                        throw new Error(
                            "All user operations must be of the same version"
                        )
                    }
                    return acc
                },
                isVersion06(
                    opsWithHashes[0].mempoolUserOperation as UserOperation
                )
            )

            newRequest.data = isUserOpVersion06
                ? encodeFunctionData({
                      abi: EntryPointV06Abi,
                      functionName: "handleOps",
                      args: [
                          opsToBundle.map(
                              (opInfo) =>
                                  opInfo.mempoolUserOperation as UserOperationV06
                          ),
                          transactionInfo.executor.address
                      ]
                  })
                : encodeFunctionData({
                      abi: EntryPointV07Abi,
                      functionName: "handleOps",
                      args: [
                          opsToBundle.map((opInfo) =>
                              toPackedUserOperation(
                                  opInfo.mempoolUserOperation as UserOperationV07
                              )
                          ),
                          transactionInfo.executor.address
                      ]
                  })
        } else if (transactionInfo.transactionType === "compressed") {
            const compressedOps = opsToBundle.map(
                (opInfo) =>
                    opInfo.mempoolUserOperation as CompressedUserOperation
            )
            newRequest.data = createCompressedCalldata(
                compressedOps,
                this.getCompressionHandler().perOpInflatorId
            )
        }

        try {
            childLogger.info(
                {
                    newRequest: {
                        ...newRequest,
                        abi: undefined,
                        chain: undefined
                    },
                    executor: newRequest.account.address,
                    opsToBundle: opsToBundle.map(
                        (opInfo) => opInfo.userOperationHash
                    )
                },
                "replacing transaction"
            )

            const txHash = await this.config.walletClient.sendTransaction(
                this.config.legacyTransactions
                    ? {
                          ...newRequest,
                          gasPrice: newRequest.maxFeePerGas,
                          maxFeePerGas: undefined,
                          maxPriorityFeePerGas: undefined,
                          type: "legacy",
                          accessList: undefined
                      }
                    : newRequest
            )

            opsToBundle.map((opToBundle) => {
                const op = deriveUserOperation(opToBundle.mempoolUserOperation)
                const chainId = this.config.publicClient.chain?.id
                const opHash = getUserOperationHash(
                    op,
                    opToBundle.entryPoint,
                    chainId as number
                )

                this.eventManager.emitSubmitted(opHash, txHash)
            })

            const newTxInfo: TransactionInfo = {
                ...transactionInfo,
                transactionRequest: newRequest,
                transactionHash: txHash,
                previousTransactionHashes: [
                    transactionInfo.transactionHash,
                    ...transactionInfo.previousTransactionHashes
                ],
                lastReplaced: Date.now(),
                userOperationInfos: opsToBundle.map((opInfo) => {
                    return {
                        entryPoint: opInfo.entryPoint,
                        mempoolUserOperation: opInfo.mempoolUserOperation,
                        userOperationHash: opInfo.userOperationHash,
                        lastReplaced: Date.now(),
                        firstSubmitted: opInfo.firstSubmitted
                    }
                })
            }

            return {
                status: "replaced",
                transactionInfo: newTxInfo
            }
        } catch (err: unknown) {
            const e = parseViemError(err)
            if (!e) {
                sentry.captureException(err)
                childLogger.error(
                    { error: err },
                    "unknown error replacing transaction"
                )
            }

            if (e instanceof NonceTooLowError) {
                childLogger.trace(
                    { error: e },
                    "nonce too low, potentially already included"
                )
                return { status: "potentially_already_included" }
            }

            if (e instanceof FeeCapTooLowError) {
                childLogger.warn({ error: e }, "fee cap too low, not replacing")
            }

            if (e instanceof InsufficientFundsError) {
                childLogger.warn(
                    { error: e },
                    "insufficient funds, not replacing"
                )
            }

            if (e instanceof IntrinsicGasTooLowError) {
                childLogger.warn(
                    { error: e },
                    "intrinsic gas too low, not replacing"
                )
            }

            childLogger.warn({ error: e }, "error replacing transaction")
            this.markWalletProcessed(transactionInfo.executor)
            return { status: "failed" }
        }
    }

    async flushStuckTransactions(): Promise<void> {
        const allWallets = new Set(this.senderManager.wallets)

        const utilityWallet = this.senderManager.utilityAccount
        if (utilityWallet) {
            allWallets.add(utilityWallet)
        }

        const wallets = Array.from(allWallets)

        const gasPrice = await this.gasPriceManager.getGasPrice()
        const promises = wallets.map((wallet) => {
            flushStuckTransaction(
                this.config.publicClient,
                this.config.walletClient,
                wallet,
                gasPrice.maxFeePerGas * 5n,
                this.logger
            )
        })

        await Promise.all(promises)
    }

    async sendHandleOpsTransaction(
        userOps: PackedUserOperation[],
        isUserOpVersion06: boolean,
        entryPoint: Address,
        opts:
            | {
                  gasPrice: bigint
                  maxFeePerGas?: undefined
                  maxPriorityFeePerGas?: undefined
                  account: Account
                  gas: bigint
                  nonce: number
              }
            | {
                  maxFeePerGas: bigint
                  maxPriorityFeePerGas: bigint
                  gasPrice?: undefined
                  account: Account
                  gas: bigint
                  nonce: number
              }
    ) {
        const request = await this.walletClient.prepareTransactionRequest({
            to: entryPoint,
            data: encodeFunctionData({
                abi: isUserOpVersion06 ? EntryPointV06Abi : EntryPointV07Abi,
                functionName: "handleOps",
                args: [userOps, opts.account.address]
            }),
            ...opts
        })

        let attempts = 0
        let transactionHash: Hex | undefined
        const maxAttempts = 3

        // Try sending the transaction and updating relevant fields if there is an error.
        while (attempts < maxAttempts) {
            try {
                transactionHash =
                    await this.walletClient.sendTransaction(request)

                break
            } catch (e: unknown) {
                const error = e as SendTransactionErrorType

                if (error instanceof TransactionExecutionError) {
                    const cause = error.cause

                    if (cause instanceof NonceTooLowError) {
                        this.logger.warn("Nonce too low, retrying")
                        request.nonce += 1
                    }

                    if (cause instanceof IntrinsicGasTooLowError) {
                        this.logger.warn("Intrinsic gas too low, retrying")
                        request.gas = scaleBigIntByPercent(request.gas, 150)
                    }
                }

                attempts++
                if (attempts === maxAttempts) {
                    throw error
                }

                this.logger.warn(`Attempt ${attempts} failed. Retrying...`)
            }
        }

        // needed for TS
        if (!transactionHash) {
            throw new Error("Transaction hash not assigned")
        }

        return transactionHash as Hex
    }

    async bundle(
        entryPoint: Address,
        ops: UserOperation[]
    ): Promise<BundleResult[]> {
        const wallet = await this.senderManager.getWallet()

        const opsWithHashes = ops.map((op) => {
            return {
                mempoolUserOperation: op,
                userOperationHash: getUserOperationHash(
                    op,
                    entryPoint,
                    this.config.walletClient.chain.id
                )
            }
        })

        const isUserOpVersion06 = opsWithHashes.reduce(
            (acc, op) => {
                if (
                    acc !==
                    isVersion06(op.mempoolUserOperation as UserOperation)
                ) {
                    throw new Error(
                        "All user operations must be of the same version"
                    )
                }
                return acc
            },
            isVersion06(opsWithHashes[0].mempoolUserOperation as UserOperation)
        )

        const ep = getContract({
            abi: isUserOpVersion06 ? EntryPointV06Abi : EntryPointV07Abi,
            address: entryPoint,
            client: {
                public: this.config.publicClient,
                wallet: this.config.walletClient
            }
        })

        let childLogger = this.logger.child({
            userOperations: opsWithHashes.map((oh) => oh.userOperationHash),
            entryPoint
        })
        childLogger.debug("bundling user operation")

        const gasPriceParameters = await this.gasPriceManager.getGasPrice()
        childLogger.debug({ gasPriceParameters }, "got gas price")

        const nonce = await this.config.publicClient.getTransactionCount({
            address: wallet.address,
            blockTag: "pending"
        })
        childLogger.trace({ nonce }, "got nonce")

        const callContext: DefaultFilterOpsAndEstimateGasParams = {
            ep,
            type: "default"
        }

        let { gasLimit, simulatedOps } = await filterOpsAndEstimateGas(
            entryPoint,
            callContext,
            wallet,
            opsWithHashes,
            nonce,
            gasPriceParameters.maxFeePerGas,
            gasPriceParameters.maxPriorityFeePerGas,
            this.config.blockTagSupport ? "pending" : undefined,
            this.config.legacyTransactions,
            this.config.fixedGasLimitForEstimation,
            this.reputationManager,
            childLogger
        )

        if (simulatedOps.length === 0) {
            childLogger.error(
                "gas limit simulation encountered unexpected failure"
            )
            this.markWalletProcessed(wallet)
            return opsWithHashes.map(
                ({ userOperationHash, mempoolUserOperation }) => {
                    return {
                        status: "failure",
                        error: {
                            entryPoint,
                            userOpHash: userOperationHash,
                            userOperation: mempoolUserOperation,
                            reason: "INTERNAL FAILURE"
                        }
                    }
                }
            )
        }

        if (simulatedOps.every((op) => op.reason !== undefined)) {
            childLogger.warn("all ops failed simulation")
            this.markWalletProcessed(wallet)
            return simulatedOps.map(({ reason, owh }) => {
                return {
                    status: "failure",
                    error: {
                        entryPoint,
                        userOpHash: owh.userOperationHash,
                        userOperation: owh.mempoolUserOperation,
                        reason: reason as string
                    }
                }
            })
        }

        const opsWithHashToBundle = simulatedOps
            .filter((op) => op.reason === undefined)
            .map((op) => op.owh)

        childLogger = this.logger.child({
            userOperations: opsWithHashToBundle.map(
                (owh) => owh.userOperationHash
            ),
            entryPoint
        })

        // https://github.com/eth-infinitism/account-abstraction/blob/fa61290d37d079e928d92d53a122efcc63822214/contracts/core/EntryPoint.sol#L236
        let innerHandleOpFloor = 0n
        let totalBeneficiaryFees = 0n
        for (const owh of opsWithHashToBundle) {
            const op = deriveUserOperation(owh.mempoolUserOperation)
            innerHandleOpFloor +=
                op.callGasLimit + op.verificationGasLimit + 5000n

            totalBeneficiaryFees += getRequiredPrefund(op)
        }

        if (gasLimit < innerHandleOpFloor) {
            gasLimit += innerHandleOpFloor
        }

        // sometimes the estimation rounds down, adding a fixed constant accounts for this
        gasLimit += 10_000n

        childLogger.debug({ gasLimit }, "got gas limit")

        let transactionHash: HexData32
        try {
            const isLegacyTransaction = this.config.legacyTransactions

            const gasOptions = isLegacyTransaction
                ? { gasPrice: gasPriceParameters.maxFeePerGas }
                : {
                      maxFeePerGas: gasPriceParameters.maxFeePerGas,
                      maxPriorityFeePerGas:
                          gasPriceParameters.maxPriorityFeePerGas
                  }

            if (this.config.noProfitBundling) {
                const gasPrice = totalBeneficiaryFees / gasLimit
                if (isLegacyTransaction) {
                    gasOptions.gasPrice = gasPrice
                } else {
                    gasOptions.maxFeePerGas = maxBigInt(
                        gasPrice,
                        gasOptions.maxFeePerGas || 0n
                    )
                }
            }

            const opts = {
                account: wallet,
                gas: gasLimit,
                nonce: nonce,
                ...gasOptions
            }

            const userOps = opsWithHashToBundle.map((owh) =>
                isUserOpVersion06
                    ? owh.mempoolUserOperation
                    : toPackedUserOperation(
                          owh.mempoolUserOperation as UserOperationV07
                      )
            ) as PackedUserOperation[]

            transactionHash = await this.sendHandleOpsTransaction(
                userOps,
                isUserOpVersion06,
                entryPoint,
                opts
            )

            opsWithHashToBundle.map(({ userOperationHash }) => {
                this.eventManager.emitSubmitted(
                    userOperationHash,
                    transactionHash
                )
            })
        } catch (err: unknown) {
            const e = parseViemError(err)
            if (e instanceof InsufficientFundsError) {
                childLogger.error(
                    { error: e },
                    "insufficient funds, not submitting transaction"
                )
                this.markWalletProcessed(wallet)
                return opsWithHashToBundle.map((owh) => {
                    return {
                        status: "resubmit",
                        info: {
                            entryPoint,
                            userOpHash: owh.userOperationHash,
                            userOperation: owh.mempoolUserOperation,
                            reason: InsufficientFundsError.name
                        }
                    }
                })
            }

            if (
                e?.details
                    ?.toLowerCase()
                    .includes("replacement transaction underpriced")
            ) {
                childLogger.error(
                    { error: e },
                    "replacement transaction underpriced"
                )
                this.markWalletProcessed(wallet)
                return opsWithHashToBundle.map((owh) => {
                    return {
                        status: "resubmit",
                        info: {
                            entryPoint,
                            userOpHash: owh.userOperationHash,
                            userOperation: owh.mempoolUserOperation,
                            reason: "replacement transaction underpriced"
                        }
                    }
                })
            }

            sentry.captureException(err)
            childLogger.error(
                { error: JSON.stringify(err) },
                "error submitting bundle transaction"
            )
            this.markWalletProcessed(wallet)
            return opsWithHashes.map((owh) => {
                return {
                    status: "failure",
                    error: {
                        entryPoint,
                        userOpHash: owh.userOperationHash,
                        userOperation: owh.mempoolUserOperation,
                        reason: "INTERNAL FAILURE"
                    }
                }
            })
        }

        const userOperationInfos = opsWithHashToBundle.map((op) => {
            return {
                entryPoint,
                mempoolUserOperation: op.mempoolUserOperation,
                userOperationHash: op.userOperationHash,
                lastReplaced: Date.now(),
                firstSubmitted: Date.now()
            }
        })

        const transactionInfo: TransactionInfo = {
            entryPoint,
            isVersion06: isUserOpVersion06,
            transactionType: "default",
            transactionHash: transactionHash,
            previousTransactionHashes: [],
            transactionRequest: {
                account: wallet,
                to: ep.address,
                data: isUserOpVersion06
                    ? encodeFunctionData({
                          abi: ep.abi,
                          functionName: "handleOps",
                          args: [
                              opsWithHashToBundle.map(
                                  (owh) =>
                                      owh.mempoolUserOperation as UserOperationV06
                              ),
                              wallet.address
                          ]
                      })
                    : encodeFunctionData({
                          abi: ep.abi,
                          functionName: "handleOps",
                          args: [
                              opsWithHashToBundle.map((owh) =>
                                  toPackedUserOperation(
                                      owh.mempoolUserOperation as UserOperationV07
                                  )
                              ),
                              wallet.address
                          ]
                      }),
                gas: gasLimit,
                chain: this.config.walletClient.chain,
                maxFeePerGas: gasPriceParameters.maxFeePerGas,
                maxPriorityFeePerGas: gasPriceParameters.maxPriorityFeePerGas,
                nonce: nonce
            },
            executor: wallet,
            userOperationInfos,
            lastReplaced: Date.now(),
            firstSubmitted: Date.now(),
            timesPotentiallyIncluded: 0
        }

        const userOperationResults: BundleResult[] = simulatedOpsToResults(
            simulatedOps,
            transactionInfo
        )

        childLogger.info(
            {
                transactionRequest: {
                    ...transactionInfo.transactionRequest,
                    abi: undefined
                },
                txHash: transactionHash,
                opHashes: opsWithHashToBundle.map(
                    (owh) => owh.userOperationHash
                )
            },
            "submitted bundle transaction"
        )

        return userOperationResults
    }

    async bundleCompressed(
        entryPoint: Address,
        compressedOps: CompressedUserOperation[]
    ): Promise<BundleResult[]> {
        const compressionHandler = this.getCompressionHandler()
        const wallet = await this.senderManager.getWallet()

        const childLogger = this.logger.child({
            compressedUserOperations: compressedOps,
            entryPoint: entryPoint
        })
        childLogger.debug("bundling compressed user operation")

        const gasPriceParameters = await this.gasPriceManager.getGasPrice()
        childLogger.debug({ gasPriceParameters }, "got gas price")

        const nonce = await this.config.publicClient.getTransactionCount({
            address: wallet.address,
            blockTag: "pending"
        })
        childLogger.trace({ nonce }, "got nonce")

        const callContext: CompressedFilterOpsAndEstimateGasParams = {
            publicClient: this.config.publicClient,
            bundleBulker: compressionHandler.bundleBulkerAddress,
            perOpInflatorId: compressionHandler.perOpInflatorId,
            type: "compressed"
        }

        let { gasLimit, simulatedOps } = await filterOpsAndEstimateGas(
            entryPoint,
            callContext,
            wallet,
            compressedOps.map((compressedOp) => {
                return {
                    mempoolUserOperation: compressedOp,
                    userOperationHash: getUserOperationHash(
                        compressedOp.inflatedOp,
                        entryPoint,
                        this.config.walletClient.chain.id
                    )
                }
            }),
            nonce,
            gasPriceParameters.maxFeePerGas,
            gasPriceParameters.maxPriorityFeePerGas,
            this.config.blockTagSupport ? "pending" : undefined,
            this.config.legacyTransactions,
            this.config.fixedGasLimitForEstimation,
            this.reputationManager,
            childLogger
        )

        gasLimit += 10_000n

        if (simulatedOps.length === 0) {
            childLogger.warn("no ops to bundle")
            this.markWalletProcessed(wallet)
            return compressedOps.map((compressedOp) => {
                const userOpHash = getUserOperationHash(
                    compressedOp.inflatedOp,
                    entryPoint,
                    this.config.walletClient.chain.id
                )

                return {
                    status: "failure",
                    error: {
                        entryPoint,
                        userOpHash,
                        userOperation: compressedOp,
                        reason: "INTERNAL FAILURE"
                    }
                }
            })
        }

        // if not all succeeded, return error
        if (
            simulatedOps.some((simulatedOp) => simulatedOp.reason !== undefined)
        ) {
            childLogger.warn("some ops failed simulation")
            this.markWalletProcessed(wallet)
            return simulatedOps.map(({ reason, owh }) => {
                return {
                    status: "failure",
                    error: {
                        entryPoint,
                        userOpHash: owh.userOperationHash,
                        userOperation: owh.mempoolUserOperation,
                        reason: reason as string
                    }
                }
            })
        }

        const opsToBundle: UserOperationWithHash[] = simulatedOps
            .filter((simulatedOp) => simulatedOp.reason === undefined)
            .map((simulatedOp) => simulatedOp.owh)

        let transactionHash: HexData32
        try {
            const gasOptions = this.config.legacyTransactions
                ? {
                      gasPrice: gasPriceParameters.maxFeePerGas
                  }
                : {
                      maxFeePerGas: gasPriceParameters.maxFeePerGas,
                      maxPriorityFeePerGas:
                          gasPriceParameters.maxPriorityFeePerGas
                  }

            const compressedOpsToBundle = opsToBundle.map(
                ({ mempoolUserOperation }) => {
                    const compressedOp = mempoolUserOperation
                    return compressedOp as CompressedUserOperation
                }
            )

            // need to use sendTransaction to target BundleBulker's fallback
            transactionHash = await this.config.walletClient.sendTransaction({
                account: wallet,
                to: compressionHandler.bundleBulkerAddress,
                data: createCompressedCalldata(
                    compressedOpsToBundle,
                    compressionHandler.perOpInflatorId
                ),
                gas: gasLimit,
                nonce: nonce,
                ...gasOptions
            })

            opsToBundle.map(({ userOperationHash }) => {
                this.eventManager.emitSubmitted(
                    userOperationHash,
                    transactionHash
                )
            })
        } catch (err: unknown) {
            sentry.captureException(err)
            childLogger.error(
                { error: JSON.stringify(err) },
                "error submitting bundle transaction"
            )
            this.markWalletProcessed(wallet)
            return opsToBundle.map(
                ({ userOperationHash, mempoolUserOperation }) => {
                    return {
                        status: "failure",
                        error: {
                            entryPoint,
                            userOpHash: userOperationHash,
                            userOperation: mempoolUserOperation,
                            reason: "INTERNAL FAILURE"
                        }
                    }
                }
            )
        }

        const userOperationInfos = opsToBundle.map((owh) => {
            return {
                entryPoint,
                mempoolUserOperation: owh.mempoolUserOperation,
                userOperationHash: owh.userOperationHash,
                lastReplaced: Date.now(),
                firstSubmitted: Date.now()
            }
        })

        const transactionInfo: TransactionInfo = {
            entryPoint,
            isVersion06: true, //TODO: compressed bundles are always v06
            transactionType: "compressed",
            transactionHash,
            previousTransactionHashes: [],
            transactionRequest: {
                to: compressionHandler.bundleBulkerAddress,
                data: createCompressedCalldata(
                    compressedOps,
                    compressionHandler.perOpInflatorId
                ),
                gas: gasLimit,
                account: wallet,
                chain: this.config.walletClient.chain,
                maxFeePerGas: gasPriceParameters.maxFeePerGas,
                maxPriorityFeePerGas: gasPriceParameters.maxPriorityFeePerGas,
                nonce: nonce
            },
            executor: wallet,
            userOperationInfos,
            lastReplaced: Date.now(),
            firstSubmitted: Date.now(),
            timesPotentiallyIncluded: 0
        }

        const userOperationResults: BundleResult[] = simulatedOpsToResults(
            simulatedOps,
            transactionInfo
        )

        childLogger.info(
            {
                txHash: transactionHash,
                opHashes: opsToBundle.map((owh) => owh.userOperationHash)
            },
            "submitted bundle transaction"
        )

        return userOperationResults
    }
}<|MERGE_RESOLUTION|>--- conflicted
+++ resolved
@@ -42,7 +42,6 @@
     IntrinsicGasTooLowError,
     NonceTooLowError,
     encodeFunctionData,
-<<<<<<< HEAD
     getContract,
     type Account,
     type Chain,
@@ -51,9 +50,6 @@
     type WalletClient,
     type Hex,
     TransactionExecutionError
-=======
-    getContract
->>>>>>> 6f9eb337
 } from "viem"
 import {
     type CompressedFilterOpsAndEstimateGasParams,
@@ -62,11 +58,8 @@
     flushStuckTransaction,
     simulatedOpsToResults
 } from "./utils"
-<<<<<<< HEAD
 import type { SendTransactionErrorType } from "viem"
-=======
 import type { AltoConfig } from "../createConfig"
->>>>>>> 6f9eb337
 
 export interface GasEstimateResult {
     preverificationGas: bigint
