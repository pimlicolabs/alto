--- conflicted
+++ resolved
@@ -13,11 +13,8 @@
     type Chain,
     type PublicClient,
     type Transport,
-<<<<<<< HEAD
     webSocket
-=======
     http
->>>>>>> e46882c7
 } from "viem"
 import { fromZodError } from "zod-validation-error"
 import {
@@ -28,11 +25,8 @@
 } from "./config"
 import { customTransport } from "./customTransport"
 import { setupServer } from "./setupServer"
-<<<<<<< HEAD
 import { watchBlockNumber } from "viem/actions"
-=======
 import { PimlicoEntryPointSimulationsDeployBytecode } from "../types/contracts"
->>>>>>> e46882c7
 
 const parseArgs = (args: IOptionsInput): IOptions => {
     // validate every arg, make type safe so if i add a new arg i have to validate it
@@ -131,7 +125,6 @@
         chain
     })
 
-<<<<<<< HEAD
     if (parsedArgs["wss-url"]) {
         const wssClient = createPublicClient({
             transport: webSocket(parsedArgs["wss-url"]),
@@ -142,7 +135,8 @@
         client = client.extend((_client) => ({
             watchBlockNumber: (args) => watchBlockNumber(wssClient, args)
         }))
-=======
+    }
+
     // if flag is set, use utility wallet to deploy the simulations contract
     if (parsedArgs["deploy-simulations-contract"]) {
         if (!parsedArgs["utility-private-key"]) {
@@ -173,7 +167,6 @@
         }
 
         parsedArgs["entrypoint-simulation-contract"] = simulationsContract
->>>>>>> e46882c7
     }
 
     const gasPriceManager = new GasPriceManager(
