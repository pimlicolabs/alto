import { SenderManager } from "@alto/executor"
import {
    createMetrics,
    initDebugLogger,
    initProductionLogger,
    type Logger
} from "@alto/utils"
import { Registry } from "prom-client"
import {
    createPublicClient,
    createWalletClient,
    type Chain,
    type PublicClient,
    type Transport,
<<<<<<< HEAD
    webSocket,
    http
=======
    http,
    formatEther
>>>>>>> ef2fe58f
} from "viem"
import { fromZodError } from "zod-validation-error"
import {
    optionArgsSchema,
    type IBundlerArgs,
    type IOptions,
    type IOptionsInput
} from "./config"
import { customTransport } from "./customTransport"
import { setupServer } from "./setupServer"
import { watchBlockNumber } from "viem/actions"
import { PimlicoEntryPointSimulationsDeployBytecode } from "../types/contracts"
import { UtilityWalletMonitor } from "../executor/utilityWalletMonitor"
import { GasPriceManager } from "@alto/handlers"

const parseArgs = (args: IOptionsInput): IOptions => {
    // validate every arg, make type safe so if i add a new arg i have to validate it
    const parsing = optionArgsSchema.safeParse(args)
    if (!parsing.success) {
        const error = fromZodError(parsing.error)
        throw new Error(error.message)
    }

    return parsing.data
}

const preFlightChecks = async (
    publicClient: PublicClient<Transport, Chain>,
    parsedArgs: IBundlerArgs
): Promise<void> => {
    for (const entrypoint of parsedArgs.entrypoints) {
        const entryPointCode = await publicClient.getBytecode({
            address: entrypoint
        })
        if (entryPointCode === "0x") {
            throw new Error(`entry point ${entrypoint} does not exist`)
        }
    }

    if (parsedArgs["entrypoint-simulation-contract"]) {
        const simulations = parsedArgs["entrypoint-simulation-contract"]
        const simulationsCode = await publicClient.getBytecode({
            address: simulations
        })
        if (simulationsCode === undefined || simulationsCode === "0x") {
            throw new Error(
                `EntryPointSimulations contract ${simulations} does not exist`
            )
        }
    }
}

export async function bundlerHandler(args: IOptionsInput): Promise<void> {
    const parsedArgs = parseArgs(args)

    let logger: Logger
    if (parsedArgs.json) {
        logger = initProductionLogger(parsedArgs["log-level"])
    } else {
        logger = initDebugLogger(parsedArgs["log-level"])
    }

    const rootLogger = logger.child(
        { module: "root" },
        { level: parsedArgs["log-level"] }
    )

    const getChainId = async () => {
        const client = createPublicClient({
            transport: customTransport(parsedArgs["rpc-url"], {
                logger: logger.child(
                    { module: "public_client" },
                    {
                        level:
                            parsedArgs["public-client-log-level"] ||
                            parsedArgs["log-level"]
                    }
                )
            })
        })
        return await client.getChainId()
    }
    const chainId = await getChainId()

    const chain: Chain = {
        id: chainId,
        name: args["network-name"],
        nativeCurrency: {
            name: "ETH",
            symbol: "ETH",
            decimals: 18
        },
        rpcUrls: {
            default: { http: [args["rpc-url"]] },
            public: { http: [args["rpc-url"]] }
        }
    }

    let client = createPublicClient({
        transport: customTransport(args["rpc-url"], {
            logger: logger.child(
                { module: "public_client" },
                {
                    level:
                        parsedArgs["public-client-log-level"] ||
                        parsedArgs["log-level"]
                }
            )
        }),
        chain
    })

    if (parsedArgs["wss-url"]) {
        const wssClient = createPublicClient({
            transport: webSocket(parsedArgs["wss-url"]),
            chain
        })

        // User websocket when watching for new blocks
        client = client.extend((_client) => ({
            watchBlockNumber: (args) => watchBlockNumber(wssClient, args)
        }))
    }

    // if flag is set, use utility wallet to deploy the simulations contract
    if (parsedArgs["deploy-simulations-contract"]) {
        if (!parsedArgs["utility-private-key"]) {
            throw new Error(
                "Cannot deploy entryPoint simulations without utility-private-key"
            )
        }

        const walletClient = createWalletClient({
            transport: http(args["rpc-url"]),
            account: parsedArgs["utility-private-key"]
        })

        const deployHash = await walletClient.deployContract({
            chain,
            abi: [],
            bytecode: PimlicoEntryPointSimulationsDeployBytecode
        })

        const receipt = await client.getTransactionReceipt({
            hash: deployHash
        })

        const simulationsContract = receipt.contractAddress

        if (simulationsContract === null) {
            throw new Error("Failed to deploy simulationsContract")
        }

        parsedArgs["entrypoint-simulation-contract"] = simulationsContract
    }

    const gasPriceManager = new GasPriceManager(
        chain,
        client,
        parsedArgs["legacy-transactions"],
        logger.child(
            { module: "gas_price_manager" },
            {
                level:
                    parsedArgs["public-client-log-level"] ||
                    parsedArgs["log-level"]
            }
        ),
        parsedArgs["gas-price-bump"],
        parsedArgs["gas-price-expiry"]
    )

    const registry = new Registry()
    registry.setDefaultLabels({
        network: chain.name,
        chainId
    })
    const metrics = createMetrics(registry)

    await preFlightChecks(client, parsedArgs)

    const walletClient = createWalletClient({
        transport: customTransport(
            parsedArgs["send-transaction-rpc-url"] ?? args["rpc-url"],
            {
                logger: logger.child(
                    { module: "wallet_client" },
                    {
                        level:
                            parsedArgs["wallet-client-log-level"] ||
                            parsedArgs["log-level"]
                    }
                )
            }
        ),
        chain
    })

    const senderManager = new SenderManager(
        parsedArgs["executor-private-keys"],
        parsedArgs["utility-private-key"],
        logger.child(
            { module: "executor" },
            {
                level:
                    parsedArgs["executor-log-level"] || parsedArgs["log-level"]
            }
        ),
        metrics,
        parsedArgs["legacy-transactions"],
        gasPriceManager,
        parsedArgs["max-executors"]
    )

    const utilityWalletAddress = parsedArgs["utility-private-key"]?.address

    if (utilityWalletAddress && parsedArgs["utility-wallet-monitor"]) {
        const utilityWalletMonitor = new UtilityWalletMonitor(
            client,
            parsedArgs["utility-wallet-monitor-interval"],
            utilityWalletAddress,
            metrics,
            logger.child(
                { module: "utility_wallet_monitor" },
                {
                    level: parsedArgs["log-level"]
                }
            )
        )

        await utilityWalletMonitor.start()
    }

    metrics.executorWalletsMinBalance.set(
        Number.parseFloat(formatEther(parsedArgs["min-executor-balance"] || 0n))
    )

    await setupServer({
        client,
        walletClient,
        parsedArgs,
        logger,
        rootLogger,
        registry,
        metrics,
        senderManager,
        gasPriceManager
    })
}<|MERGE_RESOLUTION|>--- conflicted
+++ resolved
@@ -12,13 +12,9 @@
     type Chain,
     type PublicClient,
     type Transport,
-<<<<<<< HEAD
     webSocket,
-    http
-=======
     http,
     formatEther
->>>>>>> ef2fe58f
 } from "viem"
 import { fromZodError } from "zod-validation-error"
 import {
