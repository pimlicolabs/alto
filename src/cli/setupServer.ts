--- conflicted
+++ resolved
@@ -349,12 +349,7 @@
 }) => {
     return new Server(
         rpcEndpoint,
-<<<<<<< HEAD
-        parsedArgs.apiVersion,
-=======
         parsedArgs["api-version"],
-        parsedArgs["default-api-version"],
->>>>>>> c6ae1bfe
         parsedArgs.port,
         parsedArgs.timeout,
         parsedArgs["websocket-max-payload-size"],
