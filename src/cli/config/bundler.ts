import {
    type ApiVersion,
    addressSchema,
    bundlerRequestSchema,
    commaSeperatedAddressPattern,
    hexData32Schema
} from "@alto/types"
import { parseGwei, type Hex } from "viem"
import { type Account, privateKeyToAccount } from "viem/accounts"
import { z } from "zod"

const logLevel = z.enum(["trace", "debug", "info", "warn", "error", "fatal"])

const rpcMethodNames = bundlerRequestSchema.options.map(
    (s) => s.shape.method._def.value
) as [string, ...string[]]

export const bundlerArgsSchema = z.object({
    entrypoints: z
        .string()
        .regex(commaSeperatedAddressPattern)
        .transform((val) => {
            const addresses = val.split(",")
            const validatedAddresses = addresses.map(
                (address) => addressSchema.parse(address.trim()) // Trimming to handle spaces after commas
            )
            return validatedAddresses
        }),
    "deterministic-deployer-address": addressSchema,
    "safe-mode": z.boolean(),

    "min-entity-stake": z.number().int().min(0),
    "min-entity-unstake-delay": z.number().int().min(0),

    "gas-price-bump": z
        .string()
        .transform((val) => BigInt(val))
        .default("100"),
    "gas-price-expiry": z.number().int().min(0),
    "gas-price-multipliers": z
        .string()
        .transform((value) => value.split(",").map(BigInt))
        .refine(
            (values) => values.length === 3,
            "Must contain 3 comma seperated items in format: slow,standard,fast"
        )
        .transform(([slow, standard, fast]) => ({ slow, standard, fast })),
    "gas-price-refresh-interval": z.number().int().min(0),

    "mempool-max-parallel-ops": z.number().int().min(0).default(10),
    "mempool-max-queued-ops": z.number().int().min(0).default(0),
    "enforce-unique-senders-per-bundle": z.boolean().default(true),
    "max-gas-per-bundle": z
        .string()
        .transform((val) => BigInt(val))
        .default("20000000"),
    "rpc-methods": z
        .string()
        .nullable()
        .transform((val: string | null) => {
            if (val === null) {
                return null
            }

            return val.split(",")
        })
        .refine((values) => {
            if (values === null) {
                return true
            }

            return values.length > 0
        }, "Must contain at least one method if specified")
        .refine(
            (values) => {
                if (values === null) {
                    return true
                }

                return values.every((value: string) =>
                    rpcMethodNames.includes(value)
                )
            },
            `Unknown method specified, available methods: ${rpcMethodNames.join(
                ","
            )}`
        ),
    "enable-instant-bundling-endpoint": z.boolean(),
    "estimate-handle-ops-gas": z.boolean()
})

export const executorArgsSchema = z.object({
    "resubmit-stuck-timeout": z.number().int().min(0).default(15_000),
    "refilling-wallets": z.boolean().default(true),
    "refill-helper-contract": addressSchema.optional(),
    "no-profit-bundling": z.boolean(),
    "utility-private-key": hexData32Schema
        .transform((val) => privateKeyToAccount(val) satisfies Account)
        .optional(),
    "utility-wallet-monitor": z.boolean(),
    "utility-wallet-monitor-interval": z.number(),
    "resubmit-multiplier-ceiling": z.string().transform((val) => BigInt(val)),
    "gas-limit-rounding-multiple": z
        .string()
        .transform((val) => BigInt(val))
        .refine(
            (value) => value > 0n,
            "Gas limit rounding multiple must be a positive number"
        )
        .optional()
        .default("4337"),
    "executor-private-keys": z.union([
        z
            .array(hexData32Schema)
            .transform((vals) =>
                vals.map((val) => privateKeyToAccount(val) satisfies Account)
            ),
        z
            .string()
            .regex(/^0x(?:[0-9a-f]{2}){32}(?:,0x(?:[0-9a-f]{2}){32})*$/)
            .transform((val) =>
                val
                    .split(",")
                    .map(
                        (val) =>
                            privateKeyToAccount(val as Hex) satisfies Account
                    )
            )
    ]),
    "max-executors": z.number().int().min(0).optional(),
    "min-executor-balance": z
        .string()
        .transform((val) => BigInt(val))
        .optional(),
    "executor-refill-interval": z.number().int().min(0),
    "executor-gas-multiplier": z.string().transform((val) => BigInt(val)),
    "send-handle-ops-retry-count": z.number().int().default(3),
    "transaction-underpriced-multiplier": z
        .string()
        .transform((val) => BigInt(val)),
<<<<<<< HEAD
    "bundler-margin": z
        .string()
        .transform((val) => BigInt(val))
        .default("90")
=======
    "binary-search-max-retries": z.number().int().min(1).default(3)
>>>>>>> 5001e9e1
})

export const compatibilityArgsSchema = z.object({
    "chain-type": z.enum([
        "default",
        "op-stack",
        "arbitrum",
        "hedera",
        "mantle",
        "etherlink"
    ]),
    "legacy-transactions": z.boolean(),
    "api-version": z
        .string()
        .regex(/^(v1,v2|v2,v1|v1|v2)$/)
        .optional()
        .default("v1,v2")
        .transform((val) => val.split(",") as ApiVersion[]),
    "default-api-version": z
        .enum(["v1", "v2"])
        .optional()
        .transform((val) => val as ApiVersion),
    "balance-override": z.boolean(),
    "flush-stuck-transactions-during-startup": z.boolean(),
    "is-gas-free-chain": z.boolean(),
    "fixed-gas-limit-for-estimation": z
        .string()
        .transform((val) => BigInt(val))
        .optional(),
    "floor-max-fee-per-gas": z
        .string()
        .transform((val) => parseGwei(val))
        .optional(),
    "floor-max-priority-fee-per-gas": z
        .string()
        .transform((val) => parseGwei(val))
        .optional()
})

export const serverArgsSchema = z.object({
    port: z.number().int().min(0),
    timeout: z.number().int().min(0).optional(),
    websocket: z.boolean().default(false),
    "websocket-max-payload-size": z
        .number()
        .int()
        .min(1024)
        .default(1024 * 1024) // 1 mb
})

export const rpcArgsSchema = z.object({
    "rpc-url": z.string().url(),
    "send-transaction-rpc-url": z.string().url().optional(),
    "polling-interval": z.number().int().min(0),
    "max-block-range": z.number().int().min(0).optional(),
    "block-number-cache-ttl": z.number().int().min(0).optional().default(15000), // Default to 15s
    "block-tag-support": z.boolean().optional().default(true),
    "code-override-support": z.boolean().optional().default(true)
})

export const logArgsSchema = z.object({
    "redis-queue-endpoint": z.string().optional(),
    "redis-event-manager-queue-name": z.preprocess(
        (v) => (v === "" ? undefined : v),
        z.string().optional()
    ),
    json: z.boolean(),
    "log-level": logLevel,
    "public-client-log-level": logLevel.optional(),
    "wallet-client-log-level": logLevel.optional(),
    "rpc-log-level": logLevel.optional(),
    "mempool-log-level": logLevel.optional(),
    "executor-log-level": logLevel.optional(),
    "reputation-manager-log-level": logLevel.optional(),
    "nonce-queuer-log-level": logLevel.optional()
})

export const debugArgsSchema = z.object({
    "bundle-mode": z.enum(["auto", "manual"]),
    "min-bundle-interval": z.number().int().min(1).default(100),
    "max-bundle-interval": z.number().int().min(1).default(1000),
    "enable-debug-endpoints": z.boolean(),
    "expiration-check": z.boolean(),
    "dangerous-skip-user-operation-validation": z.boolean(),
    "deploy-simulations-contract": z.boolean()
})

export const gasEstimationArgsSchema = z.object({
    "pimlico-simulation-contract": z.preprocess(
        (v) => (v === "" ? undefined : v),
        addressSchema.optional()
    ),
    "entrypoint-simulation-contract-v7": z.preprocess(
        (v) => (v === "" ? undefined : v),
        addressSchema.optional()
    ),
    "entrypoint-simulation-contract-v8": z.preprocess(
        (v) => (v === "" ? undefined : v),
        addressSchema.optional()
    ),
    "binary-search-tolerance-delta": z
        .string()
        .transform((val) => BigInt(val))
        .default("1000"),
    "binary-search-gas-allowance": z
        .string()
        .transform((val) => BigInt(val))
        .default("1000000"),
    "v6-call-gas-limit-multiplier": z.string().transform((val) => BigInt(val)),
    "v6-verification-gas-limit-multiplier": z
        .string()
        .transform((val) => BigInt(val)),
    "v6-pre-verification-gas-limit-multiplier": z
        .string()
        .transform((val) => BigInt(val)),
    "v7-call-gas-limit-multiplier": z.string().transform((val) => BigInt(val)),
    "v7-verification-gas-limit-multiplier": z
        .string()
        .transform((val) => BigInt(val)),
    "v7-paymaster-verification-gas-limit-multiplier": z
        .string()
        .transform((val) => BigInt(val)),
    "v7-paymaster-post-op-gas-limit-multiplier": z
        .string()
        .transform((val) => BigInt(val)),
    "v7-pre-verification-gas-limit-multiplier": z
        .string()
        .transform((val) => BigInt(val)),
    "simulation-call-gas-limit": z.string().transform((val) => BigInt(val)),
    "simulation-verification-gas-limit": z
        .string()
        .transform((val) => BigInt(val)),
    "simulation-paymaster-verification-gas-limit": z
        .string()
        .transform((val) => BigInt(val)),
    "simulation-paymaster-post-op-gas-limit": z
        .string()
        .transform((val) => BigInt(val)),
    "paymaster-gas-limit-multiplier": z
        .string()
        .transform((val) => BigInt(val)),
    "eth-call-sender-address": addressSchema.optional(),
    "split-simulation-calls": z.boolean()
})

export const mempoolArgsSchema = z.object({
    "redis-mempool-url": z.string().optional(),
    "redis-mempool-concurrency": z.number().int().min(0).default(10),
    "redis-mempool-queue-name": z.string(),
    "redis-sender-manager-url": z.string().optional(),
    "redis-sender-manager-queue-name": z.string(),
    "redis-gas-price-queue-url": z.string().optional(),
    "redis-gas-price-queue-name": z.string(),
    "mempool-max-parallel-ops": z.number().int().min(0).default(10),
    "mempool-max-queued-ops": z.number().int().min(0).default(0),
    "enforce-unique-senders-per-bundle": z.boolean().default(true)
})

export type IBundlerArgs = z.infer<typeof bundlerArgsSchema>
export type IBundlerArgsInput = z.input<typeof bundlerArgsSchema>

export type ICompatibilityArgs = z.infer<typeof compatibilityArgsSchema>
export type ICompatibilityArgsInput = z.input<typeof compatibilityArgsSchema>

export type IExecutorArgs = z.infer<typeof executorArgsSchema>
export type IExecutorArgsInput = z.input<typeof executorArgsSchema>

export type IServerArgs = z.infer<typeof serverArgsSchema>
export type IServerArgsInput = z.input<typeof serverArgsSchema>

export type IRpcArgs = z.infer<typeof rpcArgsSchema>
export type IRpcArgsInput = z.input<typeof rpcArgsSchema>

export type ILogArgs = z.infer<typeof logArgsSchema>
export type ILogArgsInput = z.input<typeof logArgsSchema>

export type IDebugArgs = z.infer<typeof debugArgsSchema>
export type IDebugArgsInput = z.input<typeof debugArgsSchema>

export type IGasEstimationArgs = z.infer<typeof gasEstimationArgsSchema>
export type IGasEstimationArgsInput = z.input<typeof gasEstimationArgsSchema>

export type IMempoolArgs = z.infer<typeof mempoolArgsSchema>
export type IMempoolArgsInput = z.input<typeof mempoolArgsSchema>

export const optionArgsSchema = z.object({
    ...bundlerArgsSchema.shape,
    ...compatibilityArgsSchema.shape,
    ...logArgsSchema.shape,
    ...serverArgsSchema.shape,
    ...rpcArgsSchema.shape,
    ...debugArgsSchema.shape,
    ...gasEstimationArgsSchema.shape,
    ...executorArgsSchema.shape,
    ...mempoolArgsSchema.shape
})

export type IOptions = z.infer<typeof optionArgsSchema>
export type IOptionsInput = z.input<typeof optionArgsSchema><|MERGE_RESOLUTION|>--- conflicted
+++ resolved
@@ -138,14 +138,11 @@
     "transaction-underpriced-multiplier": z
         .string()
         .transform((val) => BigInt(val)),
-<<<<<<< HEAD
     "bundler-margin": z
         .string()
         .transform((val) => BigInt(val))
-        .default("90")
-=======
+        .default("90"),
     "binary-search-max-retries": z.number().int().min(1).default(3)
->>>>>>> 5001e9e1
 })
 
 export const compatibilityArgsSchema = z.object({
