import { bundlerHandler } from "../handler"
import type { CliCommand, CliCommandOptions } from "../util"
import type {
    IBundleCompressionArgsInput,
    IBundlerArgsInput,
    ICompatibilityArgsInput,
    IDebugArgsInput,
    ILogArgsInput,
    IOptionsInput,
    IRpcArgsInput,
    IServerArgsInput
} from "./bundler"

export const bundlerOptions: CliCommandOptions<IBundlerArgsInput> = {
    entrypoints: {
        description: "EntryPoint contract addresses split by commas",
        type: "string",
        alias: "e",
        require: true
    },
    "entrypoint-simulation-contract": {
        description: "Address of the EntryPoint simulations contract",
        type: "string",
        alias: "c",
        require: false
    },
    "executor-private-keys": {
        description: "Private keys of the executor accounts split by commas",
        type: "string",
        alias: "x",
        require: true
    },
    "utility-private-key": {
        description: "Private key of the utility account",
        type: "string",
        alias: "u",
        require: false
    },
    "max-executors": {
        description:
            "Maximum number of executor accounts to use from the list of executor private keys",
        type: "number",
        require: false
    },
    "min-executor-balance": {
        description:
            "Minimum balance required for each executor account (below which the utility account will refill)",
        type: "string"
    },
    "executor-refill-interval": {
        description: "Interval to refill the signer balance (seconds)",
        type: "number",
        require: true,
        default: 60 * 20
    },
    "min-entity-stake": {
        description: "Minimum stake required for a relay (in 10e18)",
        type: "number",
        require: true,
        default: 1
    },
    "min-entity-unstake-delay": {
        description: "Minimum unstake delay (seconds)",
        type: "number",
        require: true,
        default: 1
    },
    "max-bundle-wait": {
        description: "Maximum time to wait for a bundle to be submitted (ms)",
        type: "number",
        require: true,
        default: 1000
    },
    "max-bundle-size": {
        description:
            "Maximum number of operations allowed in the mempool before a bundle is submitted",
        type: "number",
        require: true,
        default: 10
    },
    "safe-mode": {
        description: "Enable safe mode (enforcing all ERC-4337 rules)",
        type: "boolean",
        require: true,
        default: true
    },
    "gas-price-bump": {
        description: "Amount to multiply the gas prices fetched from the node",
        type: "string",
        require: false,
        default: "100"
    },
    "gas-price-floor-percent": {
        description:
            "The minimum percentage of incoming user operation gas prices compared to the gas price used by the bundler to submit bundles",
        type: "number",
        require: true,
        default: 101
    },
    "gas-price-expiry": {
        description:
            "Maximum that the gas prices fetched using pimlico_getUserOperationGasPrice will be accepted for (seconds)",
        type: "number",
        require: false,
        default: 10
    },
    "gas-price-multipliers": {
        description:
            "Amount to multiply the gas prices fetched using pimlico_getUserOperationGasPrice (format: slow,standard,fast)",
        type: "string",
        require: false,
        default: "105,110,115"
    },
    "mempool-max-parallel-ops": {
        description:
            "Maximum amount of parallel user ops to keep in the meempool (same sender, different nonce keys)",
        type: "number",
        require: false,
        default: 10
    },
    "mempool-max-queued-ops": {
        description:
            "Maximum amount of sequential user ops to keep in the mempool (same sender and nonce key, different nonce values)",
        type: "number",
        require: false,
        default: 0
    },
    "enforce-unique-senders-per-bundle": {
        description:
            "Include user ops with the same sender in the single bundle",
        type: "boolean",
        require: false,
        default: true
    },
    "max-gas-per-bundle": {
        description: "Maximum amount of gas per bundle",
        type: "string",
        require: false,
        default: "5000000"
    }
}

export const compatibilityOptions: CliCommandOptions<ICompatibilityArgsInput> =
    {
        "chain-type": {
            description:
                "Indicates weather the chain is a OP stack chain, arbitrum chain, or default EVM chain",
            type: "string",
            choices: ["default", "op-stack", "arbitrum"],
            default: "default"
        },
        "legacy-transactions": {
            description:
                "Send a legacy transactions instead of an EIP-1559 transactions",
            type: "boolean",
            require: true,
            default: false
        },
        "balance-override": {
            description:
                "Override the sender native token balance during estimation",
            type: "boolean",
            require: true,
            default: true
        },
        "local-gas-limit-calculation": {
            description:
                "Calculate the bundle transaction gas limits locally instead of using the RPC gas limit estimation",
            type: "boolean",
            require: true,
            default: false
        },
        "flush-stuck-transactions-during-startup": {
            description:
                "Flush stuck transactions with old nonces during bundler startup",
            type: "boolean",
            require: true,
            default: false
        },
        "fixed-gas-limit-for-estimation": {
            description:
                "Use a fixed value for gas limits during bundle transaction gas limit estimations",
            type: "string",
            require: false
        },
        "api-version": {
            description:
                "API version (used for internal Pimlico versioning compatibility)",
            type: "string",
            require: true,
            default: "v1,v2"
        },
        "default-api-version": {
            description: "Default API version",
            type: "string",
            require: false,
            default: "v1"
        },
        "paymaster-gas-limit-multiplier": {
            description:
                "Amount to multiply the paymaster gas limits fetched from simulations",
            type: "string",
            require: true,
            default: "110"
        }
    }

export const serverOptions: CliCommandOptions<IServerArgsInput> = {
    port: {
        description: "Port to listen on",
        type: "number",
        require: true,
        default: 3000
    },
    timeout: {
        description: "Timeout for incoming requests (in ms)",
        type: "number",
        require: false
    },
    "websocket-max-payload-size": {
        description:
            "Maximum payload size for websocket messages in bytes (default to 1MB)",
        type: "number",
        require: false
    },
    websocket: {
        description: "Enable websocket server",
        type: "boolean",
        require: false
    }
}

export const rpcOptions: CliCommandOptions<IRpcArgsInput> = {
    "rpc-url": {
        description: "RPC url to connect to",
        type: "string",
        alias: "r",
        require: true
    },
    "send-transaction-rpc-url": {
        description: "RPC url to send transactions to (e.g. flashbots relay)",
        type: "string",
        require: false
    },
    "polling-interval": {
        description: "Polling interval for querying for new blocks (ms)",
        type: "number",
        require: true,
        default: 1000
    },
    "max-block-range": {
        description: "Max block range for getLogs calls",
        type: "number",
        require: false
    },
    "block-tag-support-disabled": {
        description:
            "Disable sending block tag when sending eth_estimateGas call",
        type: "boolean",
        require: false,
        default: false
    }
}

export const bundleCompressionOptions: CliCommandOptions<IBundleCompressionArgsInput> =
    {
        "bundle-bulker-address": {
            description: "Address of the BundleBulker contract",
            type: "string",
            require: false
        },
        "per-op-inflator-address": {
            description: "Address of the PerOpInflator contract",
            type: "string",
            require: false
        }
    }

export const logOptions: CliCommandOptions<ILogArgsInput> = {
    json: {
        description: "Log in JSON format",
        type: "boolean",
        require: true,
        default: false
    },
    "network-name": {
        description: "Name of the network (used for metrics)",
        type: "string",
        require: true,
        default: "localhost"
    },
    "log-level": {
        description: "Default log level",
        type: "string",
        require: true,
        choices: ["trace", "debug", "info", "warn", "error", "fatal"],
        default: "info"
    },
    "public-client-log-level": {
        description: "Log level for the publicClient module",
        type: "string",
        choices: ["trace", "debug", "info", "warn", "error", "fatal"],
        require: false
    },
    "wallet-client-log-level": {
        description: "Log level for the walletClient module",
        type: "string",
        choices: ["trace", "debug", "info", "warn", "error", "fatal"],
        require: false
    },
    "rpc-log-level": {
        description: "Log level for the rpc module",
        type: "string",
        choices: ["trace", "debug", "info", "warn", "error", "fatal"],
        require: false
    },
    "mempool-log-level": {
        description: "Log level for the mempool module",
        type: "string",
        choices: ["trace", "debug", "info", "warn", "error", "fatal"],
        require: false
    },
    "executor-log-level": {
        description: "Log level for the executor module",
        type: "string",
        choices: ["trace", "debug", "info", "warn", "error", "fatal"],
        require: false
    },
    "reputation-manager-log-level": {
        description: "Log level for the executor module",
        type: "string",
        choices: ["trace", "debug", "info", "warn", "error", "fatal"],
        require: false
    },
    "nonce-queuer-log-level": {
        description: "Log level for the executor module",
        type: "string",
        choices: ["trace", "debug", "info", "warn", "error", "fatal"],
        require: false
    }
}

export const debugOptions: CliCommandOptions<IDebugArgsInput> = {
    "bundle-mode": {
        description:
<<<<<<< HEAD
            "Minimum % of userop gasPrice compared to gasPrice used by the bundler",
        type: "number",
        require: true,
        default: 0
    },
    apiVersion: {
        description: "API version of the bundler",
        type: "string",
        require: false,
        default: "v1,v2"
    },
    noEip1559Support: {
        description: "Rpc url does not support EIP1559",
        type: "boolean",
=======
            "Set if the bundler bundle user operations automatically or only when calling debug_bundler_sendBundleNow.",
        type: "string",
>>>>>>> c6ae1bfe
        require: true,
        default: "auto",
        choices: ["auto", "manual"]
    },
    "enable-debug-endpoints": {
        description: "Enable debug endpoints",
        type: "boolean",
        require: true,
        default: false
    },
    "expiration-check": {
        description: "Should the node make expiration checks",
        type: "boolean",
        require: true,
        default: true
    },
    "dangerous-skip-user-operation-validation": {
        description: "Skip user operation validation, use with caution",
        type: "boolean",
        require: true,
        default: false
    },
    tenderly: {
        description: "RPC url follows the tenderly format",
        type: "boolean",
        require: true,
        default: false
    }
}

export const bundlerCommand: CliCommand<IOptionsInput> = {
    command: "$0",
    describe: "Starts the bundler",
    handler: bundlerHandler
}<|MERGE_RESOLUTION|>--- conflicted
+++ resolved
@@ -190,12 +190,6 @@
             require: true,
             default: "v1,v2"
         },
-        "default-api-version": {
-            description: "Default API version",
-            type: "string",
-            require: false,
-            default: "v1"
-        },
         "paymaster-gas-limit-multiplier": {
             description:
                 "Amount to multiply the paymaster gas limits fetched from simulations",
@@ -343,25 +337,8 @@
 export const debugOptions: CliCommandOptions<IDebugArgsInput> = {
     "bundle-mode": {
         description:
-<<<<<<< HEAD
-            "Minimum % of userop gasPrice compared to gasPrice used by the bundler",
-        type: "number",
-        require: true,
-        default: 0
-    },
-    apiVersion: {
-        description: "API version of the bundler",
-        type: "string",
-        require: false,
-        default: "v1,v2"
-    },
-    noEip1559Support: {
-        description: "Rpc url does not support EIP1559",
-        type: "boolean",
-=======
             "Set if the bundler bundle user operations automatically or only when calling debug_bundler_sendBundleNow.",
         type: "string",
->>>>>>> c6ae1bfe
         require: true,
         default: "auto",
         choices: ["auto", "manual"]
