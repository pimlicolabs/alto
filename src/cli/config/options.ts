--- conflicted
+++ resolved
@@ -110,21 +110,12 @@
             "Should the bundler enable the pimlico_sendUserOperationNow endpoint",
         type: "boolean",
         default: false
-<<<<<<< HEAD
-=======
-    },
-    "should-check-prefund": {
-        description:
-            "Should the bundler check userOp's prefund before accepting it",
-        type: "boolean",
-        default: true
     },
     "local-gas-calculation": {
         description:
             "Should bundler use local gas calculations instead eth_estimateGas result when calling handleOps",
         type: "boolean",
         default: false
->>>>>>> 3ec08483
     }
 }
 
