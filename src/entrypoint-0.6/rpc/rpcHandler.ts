--- conflicted
+++ resolved
@@ -49,13 +49,8 @@
     getGasPrice,
     getNonceKeyAndValue,
     getUserOperationHash,
-<<<<<<< HEAD
+    maxBigInt,
     type CompressionHandler
-=======
-    maxBigInt,
-    type CompressionHandler,
-    type Logger
->>>>>>> a0a9a490
 } from "@entrypoint-0.6/utils"
 import {
     TransactionNotFoundError,
@@ -356,7 +351,10 @@
                 callGasLimit += 10_000n
             }
 
-            if (this.chainId === chains.base.id || this.chainId === chains.optimism.id) {
+            if (
+                this.chainId === chains.base.id ||
+                this.chainId === chains.optimism.id
+            ) {
                 callGasLimit = maxBigInt(callGasLimit, 120_000n)
             }
         } else {
