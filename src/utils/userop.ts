import {
    type PackedUserOperation,
    type UserOperation,
    type UserOperationV06,
    type UserOperationV07,
    logSchema,
    receiptSchema,
    type UserOperationReceipt
} from "@alto/types"
import {
    type Address,
    type Hex,
    type PublicClient,
    type TransactionReceipt,
    concat,
    decodeEventLog,
    encodeAbiParameters,
    getAddress,
    keccak256,
    pad,
<<<<<<< HEAD
    parseEventLogs,
=======
>>>>>>> 55c6451e
    size,
    slice,
    toHex,
    zeroAddress,
    getAbiItem
} from "viem"
import { z } from "zod"
<<<<<<< HEAD
import { fromZodError } from "zod-validation-error"
import { getAuthorizationStateOverrides } from "./helpers"
import { entryPoint07Abi } from "viem/_types/account-abstraction"
=======
import { areAddressesEqual, getAuthorizationStateOverrides } from "./helpers"
import { entryPoint07Abi } from "viem/account-abstraction"
>>>>>>> 55c6451e

// Type predicate check if the UserOperation is V06.
export function isVersion06(
    operation: UserOperation
): operation is UserOperationV06 {
    return "initCode" in operation && "paymasterAndData" in operation
}

// Type predicate to check if the UserOperation is V07.
export function isVersion07(
    operation: UserOperation
): operation is UserOperationV07 {
    return "factory" in operation && "paymaster" in operation
}

// Type predicate to check if the UserOperation is V07.
export function isVersion08(
    operation: UserOperation,
    entryPointAddress: Address
): operation is UserOperationV07 {
    return entryPointAddress.startsWith("0x4337")
}

export function getInitCode(unpackedUserOperation: UserOperationV07) {
    return unpackedUserOperation.factory
        ? concat([
              unpackedUserOperation.factory === "0x7702"
                  ? pad(unpackedUserOperation.factory, {
                          dir: "right",
                          size: 20
                      })
                  : unpackedUserOperation.factory,
              unpackedUserOperation.factoryData || ("0x" as Hex)
          ])
        : "0x"
}

export function unPackInitCode(initCode: Hex) {
    if (initCode === "0x") {
        return {
            factory: null,
            factoryData: null
        }
    }

    return {
        factory: getAddress(slice(initCode, 0, 20)),
        factoryData: size(initCode) > 20 ? slice(initCode, 20) : null
    }
}

export function getAccountGasLimits(unpackedUserOperation: UserOperationV07) {
    return concat([
        pad(toHex(unpackedUserOperation.verificationGasLimit), {
            size: 16
        }),
        pad(toHex(unpackedUserOperation.callGasLimit), { size: 16 })
    ])
}

export function unpackAccountGasLimits(accountGasLimits: Hex) {
    return {
        verificationGasLimit: BigInt(slice(accountGasLimits, 0, 16)),
        callGasLimit: BigInt(slice(accountGasLimits, 16))
    }
}

export function getGasLimits(unpackedUserOperation: UserOperationV07) {
    return concat([
        pad(toHex(unpackedUserOperation.maxPriorityFeePerGas), {
            size: 16
        }),
        pad(toHex(unpackedUserOperation.maxFeePerGas), { size: 16 })
    ])
}

export function unpackGasLimits(gasLimits: Hex) {
    return {
        maxPriorityFeePerGas: BigInt(slice(gasLimits, 0, 16)),
        maxFeePerGas: BigInt(slice(gasLimits, 16))
    }
}

export function getPaymasterAndData(unpackedUserOperation: UserOperationV07) {
    return unpackedUserOperation.paymaster
        ? concat([
              unpackedUserOperation.paymaster,
              pad(
                  toHex(
                      unpackedUserOperation.paymasterVerificationGasLimit || 0n
                  ),
                  {
                      size: 16
                  }
              ),
              pad(toHex(unpackedUserOperation.paymasterPostOpGasLimit || 0n), {
                  size: 16
              }),
              unpackedUserOperation.paymasterData || ("0x" as Hex)
          ])
        : "0x"
}

export function unpackPaymasterAndData(paymasterAndData: Hex) {
    if (paymasterAndData === "0x") {
        return {
            paymaster: null,
            paymasterVerificationGasLimit: null,
            paymasterPostOpGasLimit: null,
            paymasterData: null
        }
    }

    const paymasterAndDataSize = size(paymasterAndData)

    return {
        paymaster: getAddress(slice(paymasterAndData, 0, 20)),
        paymasterVerificationGasLimit: BigInt(slice(paymasterAndData, 20, 36)),
        paymasterPostOpGasLimit: BigInt(slice(paymasterAndData, 36, 52)),
        paymasterData:
            paymasterAndDataSize > 52 ? slice(paymasterAndData, 52) : null
    }
}

export function toPackedUserOperation(
    unpackedUserOperation: UserOperationV07
): PackedUserOperation {
    return {
        sender: unpackedUserOperation.sender,
        nonce: unpackedUserOperation.nonce,
        initCode: getInitCode(unpackedUserOperation),
        callData: unpackedUserOperation.callData,
        accountGasLimits: getAccountGasLimits(unpackedUserOperation),
        preVerificationGas: unpackedUserOperation.preVerificationGas,
        gasFees: getGasLimits(unpackedUserOperation),
        paymasterAndData: getPaymasterAndData(unpackedUserOperation),
        signature: unpackedUserOperation.signature
    }
}

// biome-ignore lint/suspicious/noExplicitAny: it's a generic type
export function deepHexlify(obj: any): any {
    if (typeof obj === "function") {
        return undefined
    }
    if (obj == null || typeof obj === "string" || typeof obj === "boolean") {
        return obj
    }

    if (typeof obj === "bigint") {
        return toHex(obj)
    }

    if (obj._isBigNumber != null || typeof obj !== "object") {
        return toHex(obj).replace(/^0x0/, "0x")
    }
    if (Array.isArray(obj)) {
        return obj.map((member) => deepHexlify(member))
    }
    return Object.keys(obj).reduce(
        // biome-ignore lint/suspicious/noExplicitAny: it's a recursive function, so it's hard to type
        (set: any, key: string) => {
            set[key] = deepHexlify(obj[key])
            return set
        },
        {}
    )
}

export function getAddressFromInitCodeOrPaymasterAndData(
    data: Hex
): Address | null {
    if (!data) {
        return null
    }
    if (data.length >= 42) {
        return getAddress(data.slice(0, 42))
    }
    return null
}

export const getUserOperationHashV06 = ({
    userOperation,
    entryPointAddress,
    chainId
}: {
    userOperation: UserOperationV06
    entryPointAddress: Address
    chainId: number
}) => {
    const hash = keccak256(
        encodeAbiParameters(
            [
                {
                    name: "sender",
                    type: "address"
                },
                {
                    name: "nonce",
                    type: "uint256"
                },
                {
                    name: "initCodeHash",
                    type: "bytes32"
                },
                {
                    name: "callDataHash",
                    type: "bytes32"
                },
                {
                    name: "callGasLimit",
                    type: "uint256"
                },
                {
                    name: "verificationGasLimit",
                    type: "uint256"
                },
                {
                    name: "preVerificationGas",
                    type: "uint256"
                },
                {
                    name: "maxFeePerGas",
                    type: "uint256"
                },
                {
                    name: "maxPriorityFeePerGas",
                    type: "uint256"
                },
                {
                    name: "paymasterAndDataHash",
                    type: "bytes32"
                }
            ],
            [
                userOperation.sender,
                userOperation.nonce,
                keccak256(userOperation.initCode),
                keccak256(userOperation.callData),
                userOperation.callGasLimit,
                userOperation.verificationGasLimit,
                userOperation.preVerificationGas,
                userOperation.maxFeePerGas,
                userOperation.maxPriorityFeePerGas,
                keccak256(userOperation.paymasterAndData)
            ]
        )
    )

    return keccak256(
        encodeAbiParameters(
            [
                {
                    name: "userOpHash",
                    type: "bytes32"
                },
                {
                    name: "entryPointAddress",
                    type: "address"
                },
                {
                    name: "chainId",
                    type: "uint256"
                }
            ],
            [hash, entryPointAddress, BigInt(chainId)]
        )
    )
}

export const getUserOperationHashV07 = ({
    userOperation,
    entryPointAddress,
    chainId
}: {
    userOperation: PackedUserOperation
    entryPointAddress: Address
    chainId: number
}) => {
    const hash = keccak256(
        encodeAbiParameters(
            [
                {
                    name: "sender",
                    type: "address"
                },
                {
                    name: "nonce",
                    type: "uint256"
                },
                {
                    name: "initCodeHash",
                    type: "bytes32"
                },
                {
                    name: "callDataHash",
                    type: "bytes32"
                },
                {
                    name: "accountGasLimits",
                    type: "bytes32"
                },
                {
                    name: "preVerificationGas",
                    type: "uint256"
                },
                {
                    name: "gasFees",
                    type: "bytes32"
                },
                {
                    name: "paymasterAndDataHash",
                    type: "bytes32"
                }
            ],
            [
                userOperation.sender,
                userOperation.nonce,
                keccak256(userOperation.initCode),
                keccak256(userOperation.callData),
                userOperation.accountGasLimits,
                userOperation.preVerificationGas,
                userOperation.gasFees,
                keccak256(userOperation.paymasterAndData)
            ]
        )
    )

    return keccak256(
        encodeAbiParameters(
            [
                {
                    name: "userOpHash",
                    type: "bytes32"
                },
                {
                    name: "entryPointAddress",
                    type: "address"
                },
                {
                    name: "chainId",
                    type: "uint256"
                }
            ],
            [hash, entryPointAddress, BigInt(chainId)]
        )
    )
}

export const getUserOperationHashV08 = async ({
    userOperation,
    entryPointAddress,
    publicClient
}: {
    userOperation: UserOperationV07
    entryPointAddress: Address
    chainId: number
    publicClient: PublicClient
}) => {
    const packedUserOp = toPackedUserOperation(userOperation)

    // : concat(["0xef0100", code ?? "0x"])
    const stateOverrides = getAuthorizationStateOverrides({
        userOperations: [userOperation]
    })

    const hash = await publicClient.readContract({
        address: entryPointAddress,
        abi: [
            {
                inputs: [
                    {
                        components: [
                            { name: "sender", type: "address" },
                            { name: "nonce", type: "uint256" },
                            { name: "initCode", type: "bytes" },
                            { name: "callData", type: "bytes" },
                            { name: "accountGasLimits", type: "bytes32" },
                            { name: "preVerificationGas", type: "uint256" },
                            { name: "gasFees", type: "bytes32" },
                            { name: "paymasterAndData", type: "bytes" },
                            { name: "signature", type: "bytes" }
                        ],
                        name: "userOp",
                        type: "tuple"
                    }
                ],
                name: "getUserOpHash",
                outputs: [{ name: "", type: "bytes32" }],
                stateMutability: "view",
                type: "function"
            }
        ],
        functionName: "getUserOpHash",
        args: [packedUserOp],
        stateOverride: [
            ...Object.keys(stateOverrides).map((address) => ({
                address: address as Address,
                code: stateOverrides[address as Address]?.code ?? "0x"
            }))
        ]
    })

    return hash
}

export const getUserOperationHash = ({
    userOperation,
    entryPointAddress,
    chainId,
    publicClient
}: {
    userOperation: UserOperation
    entryPointAddress: Address
    chainId: number
    publicClient: PublicClient
}) => {
    if (isVersion06(userOperation)) {
        return getUserOperationHashV06({
            userOperation,
            entryPointAddress,
            chainId
        })
    }

    if (isVersion08(userOperation, entryPointAddress)) {
        return getUserOperationHashV08({
            userOperation,
            entryPointAddress,
            chainId,
            publicClient
        })
    }

    return getUserOperationHashV07({
        userOperation: toPackedUserOperation(userOperation),
        entryPointAddress,
        chainId
    })
}

export const getNonceKeyAndSequence = (nonce: bigint) => {
    const nonceKey = nonce >> 64n // first 192 bits of nonce
    const nonceSequence = nonce & 0xffffffffffffffffn // last 64 bits of nonce

    return [nonceKey, nonceSequence]
}

export function toUnpackedUserOperation(
    packedUserOperation: PackedUserOperation
): UserOperationV07 {
    const { factory, factoryData } = unPackInitCode(
        packedUserOperation.initCode
    )

    const { callGasLimit, verificationGasLimit } = unpackAccountGasLimits(
        packedUserOperation.accountGasLimits
    )

    const { maxFeePerGas, maxPriorityFeePerGas } = unpackGasLimits(
        packedUserOperation.gasFees
    )

    const {
        paymaster,
        paymasterVerificationGasLimit,
        paymasterPostOpGasLimit,
        paymasterData
    } = unpackPaymasterAndData(packedUserOperation.paymasterAndData)

    return {
        sender: packedUserOperation.sender,
        nonce: packedUserOperation.nonce,
        factory: factory,
        factoryData: factoryData,
        callData: packedUserOperation.callData,
        callGasLimit: callGasLimit,
        verificationGasLimit: verificationGasLimit,
        preVerificationGas: packedUserOperation.preVerificationGas,
        maxFeePerGas: maxFeePerGas,
        maxPriorityFeePerGas: maxPriorityFeePerGas,
        paymaster: paymaster,
        paymasterVerificationGasLimit: paymasterVerificationGasLimit,
        paymasterPostOpGasLimit: paymasterPostOpGasLimit,
        paymasterData: paymasterData,
        signature: packedUserOperation.signature
    }
}

export function parseUserOperationReceipt(
    userOpHash: Hex,
    receipt: TransactionReceipt
) {
<<<<<<< HEAD
    let userOperationEventArgs
=======
>>>>>>> 55c6451e
    let entryPoint: Address = zeroAddress
    let revertReason = undefined
    let userOpEventArgs:
        | {
              userOpHash: Hex
              sender: Address
              paymaster: Address
              nonce: bigint
              success: boolean
              actualGasCost: bigint
              actualGasUsed: bigint
          }
        | undefined = undefined

<<<<<<< HEAD
    // Find all UserOperationEvent indices
    const userOpEventIndices: number[] = []
    let ourOpIndex = -1

    receipt.logs.forEach((log, index) => {
=======
    let startIndex = -1
    let userOpEventIndex = -1

    // Find our UserOperationEvent and determine the starting point for logs
    for (let index = 0; index < receipt.logs.length; index++) {
        const log = receipt.logs[index]
>>>>>>> 55c6451e
        try {
            const { eventName, args } = decodeEventLog({
                abi: [
                    getAbiItem({
                        abi: entryPoint07Abi,
                        name: "UserOperationEvent"
                    }),
                    getAbiItem({
                        abi: entryPoint07Abi,
                        name: "UserOperationRevertReason"
<<<<<<< HEAD
=======
                    }),
                    getAbiItem({
                        abi: entryPoint07Abi,
                        name: "BeforeExecution"
>>>>>>> 55c6451e
                    })
                ],
                data: log.data,
                topics: log.topics
            })

<<<<<<< HEAD
            if (eventName === "UserOperationEvent") {
                userOpEventIndices.push(index)
                if (args.userOpHash === userOpHash) {
                    ourOpIndex = index
                    entryPoint = log.address
                    userOperationEventArgs = args
                }
            }

            if (eventName === "UserOperationRevertReason") {
                if (args.userOpHash === userOpHash) {
                    revertReason = args.revertReason
                }
            }
        } catch {}
    })

    if (ourOpIndex === -1 || !userOperationEventArgs) {
        throw new Error("fatal: no UserOperationEvent in logs")
    }

    // Find the previous UserOperationEvent index (if any)
    const ourPositionInOps = userOpEventIndices.indexOf(ourOpIndex)
    const prevOpIndex =
        ourPositionInOps > 0 ? userOpEventIndices[ourPositionInOps - 1] : -1

    // Extract logs between the previous op and our op
    const filteredLogs = receipt.logs.slice(prevOpIndex + 1, ourOpIndex)

=======
            if (eventName === "BeforeExecution") {
                // BeforeExecution is emitted once and before individually executing UserOperations.
                startIndex = index
            }

            if (
                eventName === "UserOperationRevertReason" &&
                args.userOpHash === userOpHash
            ) {
                revertReason = args.revertReason
            }

            if (eventName === "UserOperationEvent") {
                if (args.userOpHash === userOpHash) {
                    userOpEventIndex = index
                    entryPoint = log.address
                    userOpEventArgs = args
                    break
                } else {
                    // Update startIndex to this UserOperationEvent for the next UserOp's logs
                    startIndex = index
                }
            }
        } catch (e) {}
    }

    if (userOpEventIndex === -1 || startIndex === -1 || !userOpEventArgs) {
        throw new Error("fatal: no UserOperationEvent in logs")
    }

    // Get logs between the starting point and our UserOperationEvent
    const filteredLogs = receipt.logs.slice(startIndex + 1, userOpEventIndex)

>>>>>>> 55c6451e
    const parsedLogs = z.array(logSchema).parse(filteredLogs)
    const parsedReceipt = receiptSchema.parse({
        ...receipt,
        status: receipt.status === "success" ? 1 : 0
    })

<<<<<<< HEAD
    let paymaster: Address | undefined = userOperationEventArgs.paymaster
=======
    let paymaster: Address | undefined = userOpEventArgs.paymaster
>>>>>>> 55c6451e
    if (paymaster === zeroAddress) {
        paymaster = undefined
    }

    const userOperationReceipt: UserOperationReceipt = {
        userOpHash,
        entryPoint,
        paymaster,
        sender: userOpEventArgs.sender,
        nonce: userOpEventArgs.nonce,
        actualGasUsed: userOpEventArgs.actualGasUsed,
        actualGasCost: userOpEventArgs.actualGasCost,
        success: userOpEventArgs.success,
        reason: revertReason,
        logs: parsedLogs,
        receipt: parsedReceipt
    }

    return userOperationReceipt
}<|MERGE_RESOLUTION|>--- conflicted
+++ resolved
@@ -18,10 +18,6 @@
     getAddress,
     keccak256,
     pad,
-<<<<<<< HEAD
-    parseEventLogs,
-=======
->>>>>>> 55c6451e
     size,
     slice,
     toHex,
@@ -29,14 +25,8 @@
     getAbiItem
 } from "viem"
 import { z } from "zod"
-<<<<<<< HEAD
-import { fromZodError } from "zod-validation-error"
 import { getAuthorizationStateOverrides } from "./helpers"
-import { entryPoint07Abi } from "viem/_types/account-abstraction"
-=======
-import { areAddressesEqual, getAuthorizationStateOverrides } from "./helpers"
 import { entryPoint07Abi } from "viem/account-abstraction"
->>>>>>> 55c6451e
 
 // Type predicate check if the UserOperation is V06.
 export function isVersion06(
@@ -530,10 +520,6 @@
     userOpHash: Hex,
     receipt: TransactionReceipt
 ) {
-<<<<<<< HEAD
-    let userOperationEventArgs
-=======
->>>>>>> 55c6451e
     let entryPoint: Address = zeroAddress
     let revertReason = undefined
     let userOpEventArgs:
@@ -548,20 +534,12 @@
           }
         | undefined = undefined
 
-<<<<<<< HEAD
-    // Find all UserOperationEvent indices
-    const userOpEventIndices: number[] = []
-    let ourOpIndex = -1
-
-    receipt.logs.forEach((log, index) => {
-=======
     let startIndex = -1
     let userOpEventIndex = -1
 
     // Find our UserOperationEvent and determine the starting point for logs
     for (let index = 0; index < receipt.logs.length; index++) {
         const log = receipt.logs[index]
->>>>>>> 55c6451e
         try {
             const { eventName, args } = decodeEventLog({
                 abi: [
@@ -572,50 +550,16 @@
                     getAbiItem({
                         abi: entryPoint07Abi,
                         name: "UserOperationRevertReason"
-<<<<<<< HEAD
-=======
                     }),
                     getAbiItem({
                         abi: entryPoint07Abi,
                         name: "BeforeExecution"
->>>>>>> 55c6451e
                     })
                 ],
                 data: log.data,
                 topics: log.topics
             })
 
-<<<<<<< HEAD
-            if (eventName === "UserOperationEvent") {
-                userOpEventIndices.push(index)
-                if (args.userOpHash === userOpHash) {
-                    ourOpIndex = index
-                    entryPoint = log.address
-                    userOperationEventArgs = args
-                }
-            }
-
-            if (eventName === "UserOperationRevertReason") {
-                if (args.userOpHash === userOpHash) {
-                    revertReason = args.revertReason
-                }
-            }
-        } catch {}
-    })
-
-    if (ourOpIndex === -1 || !userOperationEventArgs) {
-        throw new Error("fatal: no UserOperationEvent in logs")
-    }
-
-    // Find the previous UserOperationEvent index (if any)
-    const ourPositionInOps = userOpEventIndices.indexOf(ourOpIndex)
-    const prevOpIndex =
-        ourPositionInOps > 0 ? userOpEventIndices[ourPositionInOps - 1] : -1
-
-    // Extract logs between the previous op and our op
-    const filteredLogs = receipt.logs.slice(prevOpIndex + 1, ourOpIndex)
-
-=======
             if (eventName === "BeforeExecution") {
                 // BeforeExecution is emitted once and before individually executing UserOperations.
                 startIndex = index
@@ -648,19 +592,13 @@
 
     // Get logs between the starting point and our UserOperationEvent
     const filteredLogs = receipt.logs.slice(startIndex + 1, userOpEventIndex)
-
->>>>>>> 55c6451e
     const parsedLogs = z.array(logSchema).parse(filteredLogs)
     const parsedReceipt = receiptSchema.parse({
         ...receipt,
         status: receipt.status === "success" ? 1 : 0
     })
 
-<<<<<<< HEAD
-    let paymaster: Address | undefined = userOperationEventArgs.paymaster
-=======
     let paymaster: Address | undefined = userOpEventArgs.paymaster
->>>>>>> 55c6451e
     if (paymaster === zeroAddress) {
         paymaster = undefined
     }
