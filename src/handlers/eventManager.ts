import type { Logger, Metrics } from "@alto/utils"
import * as sentry from "@sentry/node"
import Queue, { type Queue as QueueType } from "bull"
import Redis from "ioredis"
import type { Hex } from "viem"
import { getRedisKeys } from "../cli/config/redisKeys"
import type { AltoConfig } from "../createConfig"
import type { OpEventType } from "../types/schemas"
import { AsyncTimeoutError, asyncCallWithTimeout } from "../utils/asyncTimeout"

type QueueMessage = OpEventType & {
    userOperationHash: Hex
    eventTimestamp: number
    chainId: number
}

export class EventManager {
    private chainId: number
    private logger: Logger
    private metrics: Metrics
    private redisEventManagerQueue?: QueueType<QueueMessage>

    constructor({
        config,
        metrics
    }: {
        config: AltoConfig
        metrics: Metrics
    }) {
        this.chainId = config.chainId

        this.logger = config.getLogger(
            { module: "event_manager" },
            {
                level: config.logLevel
            }
        )
        this.metrics = metrics

<<<<<<< HEAD
        if (config.redisEventsEndpoint) {
            const queueName = getRedisKeys(config).eventManagerQueue
            this.logger.info(
                `Using redis with queue name ${queueName} for userOp event queue`
            )
            const redis = new Redis(config.redisEventsEndpoint)
=======
        if (config.redisEventsQueueEndpoint && config.redisEventsQueueName) {
            const queueName = config.redisEventsQueueName
            this.logger.info(
                `Using redis with queue name ${queueName} for userOp event queue`
            )
            const redis = new Redis(config.redisEventsQueueEndpoint)
>>>>>>> 92466f1e

            this.redisEventManagerQueue = new Queue<QueueMessage>(queueName, {
                createClient: () => {
                    return redis
                }
            })
            return
        }
    }

    // emits when the userOperation was mined onchain but reverted during the callphase
    emitExecutionRevertedOnChain(
        userOpHash: Hex,
        transactionHash: Hex,
        reason: Hex,
        blockNumber: bigint
    ) {
        this.emitEvent({
            userOpHash,
            event: {
                eventType: "execution_reverted_onchain",
                transactionHash,
                data: {
                    blockNumber: Number(blockNumber),
                    reason
                }
            }
        })
    }

    // emits when the userOperation was mined onchain but failed EntryPoint validation
    emitFailedOnChain(
        userOpHash: Hex,
        transactionHash: Hex,
        blockNumber: bigint
    ) {
        this.emitEvent({
            userOpHash,
            event: {
                eventType: "failed_onchain",
                transactionHash,
                data: {
                    blockNumber: Number(blockNumber)
                }
            }
        })
    }

    // emits when the userOperation has been included onchain but bundled by a frontrunner
    emitFrontranOnChain(
        userOpHash: Hex,
        transactionHash: Hex,
        blockNumber: bigint
    ) {
        this.emitEvent({
            userOpHash,
            event: {
                eventType: "frontran_onchain",
                transactionHash,
                data: {
                    blockNumber: Number(blockNumber)
                }
            }
        })
    }

    // emits when the userOperation is included onchain
    emitIncludedOnChain(
        userOpHash: Hex,
        transactionHash: Hex,
        blockNumber: bigint
    ) {
        this.emitEvent({
            userOpHash,
            event: {
                eventType: "included_onchain",
                transactionHash,
                data: {
                    blockNumber: Number(blockNumber)
                }
            }
        })
    }

    // emits when the userOperation is placed in the nonce queue
    emitQueued(userOpHash: Hex) {
        this.emitEvent({
            userOpHash,
            event: {
                eventType: "queued"
            }
        })
    }

    // emits when the userOperation is first seen
    emitReceived(userOpHash: Hex, timestamp?: number) {
        this.emitEvent({
            userOpHash,
            event: {
                eventType: "received"
            },
            timestamp
        })
    }

    // emits when the userOperation failed to get added to the mempool
    emitFailedValidation(userOpHash: Hex, reason?: string, aaError?: string) {
        this.emitEvent({
            userOpHash,
            event: {
                eventType: "failed_validation",
                data: {
                    reason,
                    aaError
                }
            }
        })
    }

    // emits when the userOperation has been submitted to the network
    emitSubmitted({
        userOpHashes,
        transactionHash
    }: { userOpHashes: Hex[]; transactionHash: Hex }) {
        for (const hash of userOpHashes) {
            this.emitEvent({
                userOpHash: hash,
                event: {
                    eventType: "submitted",
                    transactionHash
                }
            })
        }
    }

    // emits when the userOperation was dropped from the internal mempool
    emitDropped(userOpHash: Hex, reason?: string, aaError?: string) {
        this.emitEvent({
            userOpHash,
            event: {
                eventType: "dropped",
                data: {
                    reason,
                    aaError
                }
            }
        })
    }

    // emits when the userOperation was added to the internal mempool
    emitAddedToMempool(userOpHash: Hex) {
        this.emitEvent({
            userOpHash,
            event: {
                eventType: "added_to_mempool"
            }
        })
    }

    private emitEvent({
        userOpHash,
        event,
        timestamp
    }: {
        userOpHash: Hex
        event: OpEventType
        timestamp?: number
    }) {
        if (!this.redisEventManagerQueue) {
            return
        }

        const entry = {
            userOperationHash: userOpHash,
            eventTimestamp: timestamp ?? Date.now(),
            chainId: this.chainId,
            ...event
        }

        this.emitWithTimeout(entry, event.eventType)
    }

    private emitWithTimeout(entry: QueueMessage, eventType: string) {
        if (!this.redisEventManagerQueue) {
            return
        }

        asyncCallWithTimeout(
            this.redisEventManagerQueue.add(entry, {
                removeOnComplete: true,
                removeOnFail: true
            }),
            500 // 500ms timeout
        )
            .then(() => {
                this.metrics.emittedOpEvents
                    .labels({
                        event_type: eventType,
                        status: "success"
                    })
                    .inc()
            })
            .catch((err) => {
                if (err instanceof AsyncTimeoutError) {
                    this.logger.warn(
                        { userOpHash: entry.userOperationHash, eventType },
                        "Event emission timed out after 500ms"
                    )
                    this.metrics.emittedOpEvents
                        .labels({
                            event_type: eventType,
                            status: "timeout"
                        })
                        .inc()
                } else {
                    this.logger.error(
                        { err },
                        "Failed to send userOperation status event"
                    )
                    sentry.captureException(err)
                    this.metrics.emittedOpEvents
                        .labels({
                            event_type: eventType,
                            status: "failed"
                        })
                        .inc()
                }
            })
    }
}<|MERGE_RESOLUTION|>--- conflicted
+++ resolved
@@ -3,7 +3,6 @@
 import Queue, { type Queue as QueueType } from "bull"
 import Redis from "ioredis"
 import type { Hex } from "viem"
-import { getRedisKeys } from "../cli/config/redisKeys"
 import type { AltoConfig } from "../createConfig"
 import type { OpEventType } from "../types/schemas"
 import { AsyncTimeoutError, asyncCallWithTimeout } from "../utils/asyncTimeout"
@@ -37,21 +36,12 @@
         )
         this.metrics = metrics
 
-<<<<<<< HEAD
-        if (config.redisEventsEndpoint) {
-            const queueName = getRedisKeys(config).eventManagerQueue
-            this.logger.info(
-                `Using redis with queue name ${queueName} for userOp event queue`
-            )
-            const redis = new Redis(config.redisEventsEndpoint)
-=======
         if (config.redisEventsQueueEndpoint && config.redisEventsQueueName) {
             const queueName = config.redisEventsQueueName
             this.logger.info(
                 `Using redis with queue name ${queueName} for userOp event queue`
             )
             const redis = new Redis(config.redisEventsQueueEndpoint)
->>>>>>> 92466f1e
 
             this.redisEventManagerQueue = new Queue<QueueMessage>(queueName, {
                 createClient: () => {
