--- conflicted
+++ resolved
@@ -184,15 +184,7 @@
     }
 
     // emits when the userOperation was dropped from the internal mempool
-<<<<<<< HEAD
     emitDropped(userOperationHash: Hex, reason?: string, aaError?: string) {
-=======
-    emitDropped(
-        userOperationHash: Hex,
-        reason?: string,
-        aaError?: string
-    ) {
->>>>>>> 7145aaf3
         this.emitEvent({
             userOperationHash,
             event: {
@@ -244,11 +236,7 @@
                 removeOnComplete: true,
                 removeOnFail: true
             }),
-<<<<<<< HEAD
-            1000
-=======
             500 // 500ms timeout
->>>>>>> 7145aaf3
         )
             .then(() => {
                 this.metrics.emittedOpEvents
@@ -262,11 +250,7 @@
                 if (err instanceof AsyncTimeoutError) {
                     this.logger.warn(
                         { userOpHash: entry.userOperationHash, eventType },
-<<<<<<< HEAD
-                        "Event emission timed out after 1 second"
-=======
                         "Event emission timed out after 500ms"
->>>>>>> 7145aaf3
                     )
                     this.metrics.emittedOpEvents
                         .labels({
