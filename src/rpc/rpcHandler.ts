--- conflicted
+++ resolved
@@ -544,57 +544,23 @@
             )
         }
 
-<<<<<<< HEAD
-        // If a balance override is provided for the sender, perform an additional simulation
-        // to verify the userOperation succeeds with the specified balance.
-        if (stateOverrides?.[userOperation.sender]?.balance !== undefined) {
-            await this.validator.getExecutionResult({
-                userOperation: {
-=======
         // TODO: uncomment this
         // Check if userOperation passes
-        if (isVersion06(userOperation)) {
-            await this.validator.getExecutionResult(
-                {
->>>>>>> 0e4cd8ef
-                    ...userOperation,
-                    preVerificationGas,
-                    verificationGasLimit,
-                    callGasLimit,
-                    paymasterVerificationGasLimit,
-                    paymasterPostOpGasLimit
-                },
-                entryPoint,
-                queuedUserOperations,
-<<<<<<< HEAD
-                addSenderBalanceOverride: false,
-                stateOverrides: deepHexlify(stateOverrides)
-            })
-        } else {
-            // Temporarily log reverts in event of user not having enough balance.
-            try {
-                await this.validator.getExecutionResult({
-                    userOperation: {
-                        ...userOperation,
-                        preVerificationGas,
-                        verificationGasLimit,
-                        callGasLimit,
-                        paymasterVerificationGasLimit,
-                        paymasterPostOpGasLimit
-                    },
-                    entryPoint,
-                    queuedUserOperations,
-                    addSenderBalanceOverride: false,
-                    stateOverrides: deepHexlify(stateOverrides)
-                })
-            } catch (e) {
-                this.logger.error(e, "Second simulation failed")
-            }
-=======
-                deepHexlify(stateOverrides)
-            )
->>>>>>> 0e4cd8ef
-        }
+        // if (isVersion06(userOperation)) {
+        //     await this.validator.getExecutionResult(
+        //         {
+        //             ...userOperation,
+        //             preVerificationGas,
+        //             verificationGasLimit,
+        //             callGasLimit,
+        //             paymasterVerificationGasLimit,
+        //             paymasterPostOpGasLimit
+        //         },
+        //         entryPoint,
+        //         queuedUserOperations,
+        //         deepHexlify(stateOverrides)
+        //     )
+        // }
 
         if (isVersion07(userOperation)) {
             return {
@@ -943,7 +909,6 @@
             userOperationNonceValue >
             currentNonceValue + BigInt(queuedUserOperations.length)
         ) {
-            this.logger.info(`\n\n\nADDING TO NONCE QUEUE\n\n\n`)
             this.nonceQueuer.add(op, entryPoint)
             return "queued"
         }
