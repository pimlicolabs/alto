--- conflicted
+++ resolved
@@ -2,14 +2,9 @@
 import type { EventManager, GasPriceManager } from "@alto/handlers"
 import type {
     InterfaceReputationManager,
-<<<<<<< HEAD
     Mempool,
-    Monitor
-=======
-    MemoryMempool,
     Monitor,
     NonceQueuer
->>>>>>> 141b5558
 } from "@alto/mempool"
 import type { ApiVersion, BundlerRequest, StateOverrides } from "@alto/types"
 import {
@@ -38,55 +33,13 @@
 import { base, baseSepolia, optimism } from "viem/chains"
 import type { AltoConfig } from "../createConfig"
 import { recoverAuthorizationAddress } from "viem/experimental"
-<<<<<<< HEAD
-
-export interface IRpcEndpoint {
-    handleMethod(
-        request: BundlerRequest,
-        apiVersion: ApiVersion
-    ): Promise<BundlerResponse>
-    eth_chainId(): ChainIdResponseResult
-    eth_supportedEntryPoints(): SupportedEntryPointsResponseResult
-    eth_estimateUserOperationGas(
-        apiVersion: ApiVersion,
-        userOperation: UserOperation,
-        entryPoint: Address,
-        stateOverrides?: StateOverrides
-    ): Promise<EstimateUserOperationGasResponseResult>
-    eth_sendUserOperation(
-        apiVersion: ApiVersion,
-        userOperation: UserOperation,
-        entryPoint: Address
-    ): Promise<SendUserOperationResponseResult>
-    eth_getUserOperationByHash(
-        userOperationHash: HexData32
-    ): Promise<GetUserOperationByHashResponseResult>
-    eth_getUserOperationReceipt(
-        userOperationHash: HexData32
-    ): Promise<GetUserOperationReceiptResponseResult>
-}
-
-export class RpcHandler implements IRpcEndpoint {
-    config: AltoConfig
-    validator: InterfaceValidator
-    mempool: Mempool
-    executor: Executor
-    monitor: Monitor
-    nonceQueuer: NonceQueuer
-    logger: Logger
-    metrics: Metrics
-    executorManager: ExecutorManager
-    reputationManager: InterfaceReputationManager
-    gasPriceManager: GasPriceManager
-    eventManager: EventManager
-=======
 import type { MethodHandler } from "./createMethodHandler"
 import { registerHandlers } from "./methods"
 
 export class RpcHandler {
     public config: AltoConfig
     public validator: InterfaceValidator
-    public mempool: MemoryMempool
+    public mempool: Mempool
     public executor: Executor
     public monitor: Monitor
     public nonceQueuer: NonceQueuer
@@ -98,7 +51,6 @@
     public logger: Logger
 
     private methodHandlers: Map<string, MethodHandler>
->>>>>>> 141b5558
 
     constructor({
         config,
@@ -262,297 +214,6 @@
         }
     }
 
-<<<<<<< HEAD
-    eth_chainId(): ChainIdResponseResult {
-        return BigInt(this.config.chainId)
-    }
-
-    eth_supportedEntryPoints(): SupportedEntryPointsResponseResult {
-        return this.config.entrypoints
-    }
-
-    async eth_estimateUserOperationGas(
-        apiVersion: ApiVersion,
-        userOperation: UserOperation,
-        entryPoint: Address,
-        stateOverrides?: StateOverrides
-    ): Promise<EstimateUserOperationGasResponseResult> {
-        return await this.estimateGas({
-            apiVersion,
-            userOperation,
-            entryPoint,
-            stateOverrides
-        })
-    }
-
-    async eth_sendUserOperation(
-        apiVersion: ApiVersion,
-        userOperation: UserOperation,
-        entryPoint: Address
-    ): Promise<SendUserOperationResponseResult> {
-        const hash = getUserOperationHash(
-            userOperation,
-            entryPoint,
-            this.config.chainId
-        )
-        this.eventManager.emitReceived(hash)
-
-        let status: "added" | "queued" | "rejected" = "rejected"
-        try {
-            status = await this.addToMempoolIfValid(
-                userOperation,
-                entryPoint,
-                apiVersion
-            )
-
-            return hash
-        } catch (error) {
-            status = "rejected"
-            throw error
-        } finally {
-            this.metrics.userOperationsReceived
-                .labels({
-                    status,
-                    type: "regular"
-                })
-                .inc()
-        }
-    }
-
-    async eth_getUserOperationByHash(
-        userOperationHash: HexData32
-    ): Promise<GetUserOperationByHashResponseResult> {
-        const userOperationEventAbiItem = getAbiItem({
-            abi: EntryPointV06Abi,
-            name: "UserOperationEvent"
-        })
-
-        let fromBlock: bigint | undefined
-        let toBlock: "latest" | undefined
-        if (this.config.maxBlockRange !== undefined) {
-            const latestBlock = await this.config.publicClient.getBlockNumber()
-            fromBlock = latestBlock - BigInt(this.config.maxBlockRange)
-            if (fromBlock < 0n) {
-                fromBlock = 0n
-            }
-            toBlock = "latest"
-        }
-
-        const filterResult = await this.config.publicClient.getLogs({
-            address: this.config.entrypoints,
-            event: userOperationEventAbiItem,
-            fromBlock,
-            toBlock,
-            args: {
-                userOpHash: userOperationHash
-            }
-        })
-
-        if (filterResult.length === 0) {
-            return null
-        }
-
-        const userOperationEvent = filterResult[0]
-        const txHash = userOperationEvent.transactionHash
-        if (txHash === null) {
-            // transaction pending
-            return null
-        }
-
-        const getTransaction = async (
-            txHash: HexData32
-        ): Promise<Transaction> => {
-            try {
-                return await this.config.publicClient.getTransaction({
-                    hash: txHash
-                })
-            } catch (e) {
-                if (e instanceof TransactionNotFoundError) {
-                    return getTransaction(txHash)
-                }
-
-                throw e
-            }
-        }
-
-        const tx = await getTransaction(txHash)
-
-        if (!tx.to) {
-            return null
-        }
-
-        let op: UserOperationV06 | UserOperationV07
-        try {
-            const decoded = decodeFunctionData({
-                abi: [...EntryPointV06Abi, ...EntryPointV07Abi],
-                data: tx.input
-            })
-
-            if (decoded.functionName !== "handleOps") {
-                return null
-            }
-
-            const ops = decoded.args[0]
-            const foundOp = ops.find(
-                (op: UserOperationV06 | PackedUserOperation) =>
-                    op.sender === userOperationEvent.args.sender &&
-                    op.nonce === userOperationEvent.args.nonce
-            )
-
-            if (foundOp === undefined) {
-                return null
-            }
-
-            const handleOpsV07AbiItem = getAbiItem({
-                abi: EntryPointV07Abi,
-                name: "handleOps"
-            })
-            const handleOpsV07Selector = toFunctionSelector(handleOpsV07AbiItem)
-
-            if (slice(tx.input, 0, 4) === handleOpsV07Selector) {
-                op = toUnpackedUserOperation(foundOp as PackedUserOperation)
-            } else {
-                op = foundOp as UserOperationV06
-            }
-        } catch {
-            return null
-        }
-
-        const result: GetUserOperationByHashResponseResult = {
-            userOperation: Object.fromEntries(
-                Object.entries(op).filter(([_, v]) => v !== null)
-            ) as UserOperation,
-            entryPoint: getAddress(tx.to),
-            transactionHash: txHash,
-            blockHash: tx.blockHash ?? "0x",
-            blockNumber: BigInt(tx.blockNumber ?? 0n)
-        }
-
-        return result
-    }
-
-    eth_getUserOperationReceipt(
-        userOperationHash: HexData32
-    ): Promise<GetUserOperationReceiptResponseResult> {
-        return this.executorManager.getUserOperationReceipt(userOperationHash)
-    }
-
-    debug_bundler_clearState(): BundlerClearStateResponseResult {
-        this.ensureDebugEndpointsAreEnabled("debug_bundler_clearState")
-
-        this.mempool.clear()
-        this.reputationManager.clear()
-        return "ok"
-    }
-
-    debug_bundler_clearMempool(): BundlerClearMempoolResponseResult {
-        this.ensureDebugEndpointsAreEnabled("debug_bundler_clearMempool")
-
-        this.mempool.clear()
-        this.reputationManager.clearEntityCount()
-        return "ok"
-    }
-
-    debug_bundler_dumpMempool(
-        entryPoint: Address
-    ): Promise<BundlerDumpMempoolResponseResult> {
-        this.ensureDebugEndpointsAreEnabled("debug_bundler_dumpMempool")
-        this.ensureEntryPointIsSupported(entryPoint)
-
-        return Promise.resolve(this.mempool.dumpOutstanding())
-    }
-
-    async debug_bundler_sendBundleNow(): Promise<BundlerSendBundleNowResponseResult> {
-        this.ensureDebugEndpointsAreEnabled("debug_bundler_sendBundleNow")
-        await this.executorManager.sendBundleNow()
-        return "ok"
-    }
-
-    async debug_bundler_setBundlingMode(
-        bundlingMode: BundlingMode
-    ): Promise<BundlerSetBundlingModeResponseResult> {
-        this.ensureDebugEndpointsAreEnabled("debug_bundler_setBundlingMode")
-
-        await this.executorManager.setBundlingMode(bundlingMode)
-        return "ok"
-    }
-
-    debug_bundler_dumpReputation(
-        entryPoint: Address
-    ): BundlerDumpReputationsResponseResult {
-        this.ensureDebugEndpointsAreEnabled("debug_bundler_setReputation")
-        this.ensureEntryPointIsSupported(entryPoint)
-
-        return this.reputationManager.dumpReputations(entryPoint)
-    }
-
-    async debug_bundler_getStakeStatus(
-        address: Address,
-        entryPoint: Address
-    ): Promise<BundlerGetStakeStatusResponseResult> {
-        this.ensureDebugEndpointsAreEnabled("debug_bundler_getStakeStatus")
-        this.ensureEntryPointIsSupported(entryPoint)
-
-        return bundlerGetStakeStatusResponseSchema.parse({
-            method: "debug_bundler_getStakeStatus",
-            result: await this.reputationManager.getStakeStatus(
-                entryPoint,
-                address
-            )
-        }).result
-    }
-
-    debug_bundler_setReputation(
-        args: BundlerSetReputationsRequestParams
-    ): BundlerSetBundlingModeResponseResult {
-        this.ensureDebugEndpointsAreEnabled("debug_bundler_setReputation")
-
-        this.reputationManager.setReputation(args[1], args[0])
-        return "ok"
-    }
-
-    debug_bundler_clearReputation(): BundlerClearReputationResponseResult {
-        this.ensureDebugEndpointsAreEnabled("debug_bundler_clearReputation")
-
-        this.reputationManager.clear()
-        return "ok"
-    }
-
-    pimlico_getUserOperationStatus(
-        userOperationHash: HexData32
-    ): PimlicoGetUserOperationStatusResponseResult {
-        return this.monitor.getUserOperationStatus(userOperationHash)
-    }
-
-    async pimlico_getUserOperationGasPrice(): Promise<PimlicoGetUserOperationGasPriceResponseResult> {
-        let { maxFeePerGas, maxPriorityFeePerGas } =
-            await this.gasPriceManager.getGasPrice()
-
-        if (this.config.chainType === "hedera") {
-            maxFeePerGas /= 10n ** 9n
-            maxPriorityFeePerGas /= 10n ** 9n
-        }
-
-        const { slow, standard, fast } = this.config.gasPriceMultipliers
-
-        return {
-            slow: {
-                maxFeePerGas: (maxFeePerGas * slow) / 100n,
-                maxPriorityFeePerGas: (maxPriorityFeePerGas * slow) / 100n
-            },
-            standard: {
-                maxFeePerGas: (maxFeePerGas * standard) / 100n,
-                maxPriorityFeePerGas: (maxPriorityFeePerGas * standard) / 100n
-            },
-            fast: {
-                maxFeePerGas: (maxFeePerGas * fast) / 100n,
-                maxPriorityFeePerGas: (maxPriorityFeePerGas * fast) / 100n
-            }
-        }
-    }
-
-=======
->>>>>>> 141b5558
     // check if we want to bundle userOperation. If yes, add to mempool
     async addToMempoolIfValid(
         userOperation: UserOperation,
@@ -669,120 +330,6 @@
         return "added"
     }
 
-<<<<<<< HEAD
-    async pimlico_experimental_estimateUserOperationGas7702(
-        apiVersion: ApiVersion,
-        userOperation: UserOperation,
-        entryPoint: Address,
-        stateOverrides?: StateOverrides
-    ) {
-        if (!this.config.enableExperimental7702Endpoints) {
-            throw new RpcError(
-                "pimlico_experimental_estimateUserOperationGas7702 endpoint is not enabled",
-                ValidationErrors.InvalidFields
-            )
-        }
-
-        await this.validateEip7702Auth(userOperation)
-
-        return await this.estimateGas({
-            apiVersion,
-            userOperation,
-            entryPoint,
-            stateOverrides
-        })
-    }
-
-    async pimlico_experimental_sendUserOperation7702(
-        apiVersion: ApiVersion,
-        userOperation: UserOperation,
-        entryPoint: Address
-    ) {
-        if (!this.config.enableExperimental7702Endpoints) {
-            throw new RpcError(
-                "pimlico_experimental_sendUserOperation7702 endpoint is not enabled",
-                ValidationErrors.InvalidFields
-            )
-        }
-
-        this.ensureEntryPointIsSupported(entryPoint)
-        await this.validateEip7702Auth(userOperation)
-
-        await this.addToMempoolIfValid(userOperation, entryPoint, apiVersion)
-
-        return getUserOperationHash(
-            userOperation,
-            entryPoint,
-            this.config.chainId
-        )
-    }
-
-    async pimlico_sendUserOperationNow(
-        apiVersion: ApiVersion,
-        userOperation: UserOperation,
-        entryPoint: Address
-    ) {
-        if (!this.config.enableInstantBundlingEndpoint) {
-            throw new RpcError(
-                "pimlico_sendUserOperationNow endpoint is not enabled",
-                ValidationErrors.InvalidFields
-            )
-        }
-
-        this.ensureEntryPointIsSupported(entryPoint)
-        const opHash = getUserOperationHash(
-            userOperation,
-            entryPoint,
-            this.config.chainId
-        )
-
-        await this.preMempoolChecks(
-            opHash,
-            userOperation,
-            apiVersion,
-            entryPoint
-        )
-
-        // Prepare bundle
-        const userOperationInfo: UserOpInfo = {
-            userOp: userOperation,
-            entryPoint,
-            userOpHash: getUserOperationHash(
-                userOperation,
-                entryPoint,
-                this.config.chainId
-            ),
-            addedToMempool: Date.now()
-        }
-        const bundle: UserOperationBundle = {
-            entryPoint,
-            userOps: [userOperationInfo],
-            version: isVersion06(userOperation)
-                ? ("0.6" as const)
-                : ("0.7" as const)
-        }
-        const result = await this.executorManager.sendBundleToExecutor(bundle)
-
-        if (!result) {
-            throw new RpcError(
-                "unhandled error during bundle submission",
-                ValidationErrors.InvalidFields
-            )
-        }
-
-        // Wait for receipt.
-        const receipt =
-            await this.config.publicClient.waitForTransactionReceipt({
-                hash: result,
-                pollingInterval: 100
-            })
-
-        const userOperationReceipt = parseUserOperationReceipt(opHash, receipt)
-        return userOperationReceipt
-    }
-
-=======
->>>>>>> 141b5558
     async validateEip7702Auth(userOperation: UserOperation) {
         if (!userOperation.eip7702auth) {
             throw new RpcError(
