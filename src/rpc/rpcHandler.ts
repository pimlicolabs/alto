--- conflicted
+++ resolved
@@ -27,12 +27,7 @@
     isVersion07,
     scaleBigIntByPercent
 } from "@alto/utils"
-<<<<<<< HEAD
-import { type Hex, getContract } from "viem"
-=======
 import { type Hex, getContract, zeroAddress } from "viem"
-import { base, baseSepolia, optimism } from "viem/chains"
->>>>>>> ca0b45f1
 import type { AltoConfig } from "../createConfig"
 import type { MethodHandler } from "./createMethodHandler"
 import { registerHandlers } from "./methods"
@@ -585,10 +580,6 @@
         } = calcVerificationGasAndCallGasLimit(
             simulationUserOperation,
             executionResult.data.executionResult,
-<<<<<<< HEAD
-=======
-            this.config.chainId,
->>>>>>> ca0b45f1
             executionResult.data
         )
 
@@ -634,23 +625,6 @@
             )
         }
 
-<<<<<<< HEAD
-=======
-        if (
-            this.config.chainId === base.id ||
-            this.config.chainId === baseSepolia.id
-        ) {
-            callGasLimit += 10_000n
-        }
-
-        if (
-            this.config.chainId === base.id ||
-            this.config.chainId === optimism.id
-        ) {
-            callGasLimit = maxBigInt(callGasLimit, 120_000n)
-        }
-
->>>>>>> ca0b45f1
         if (simulationUserOperation.callData === "0x") {
             callGasLimit = 0n
         }
