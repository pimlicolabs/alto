--- conflicted
+++ resolved
@@ -581,21 +581,10 @@
                 const prefund = validationResult.returnInfo.prefund
 
                 const { verificationGasLimit, callGasLimit } =
-<<<<<<< HEAD
                     calcVerificationGasAndCallGasLimit(userOperation, {
                         preOpGas: validationResult.returnInfo.preOpGas,
                         paid: validationResult.returnInfo.prefund
                     })
-=======
-                    calcVerificationGasAndCallGasLimit(
-                        userOperation,
-                        {
-                            preOpGas: validationResult.returnInfo.preOpGas,
-                            paid: validationResult.returnInfo.prefund
-                        },
-                        this.config.chainId
-                    )
->>>>>>> ca0b45f1
 
                 let mul = 1n
 
