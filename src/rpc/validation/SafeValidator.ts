--- conflicted
+++ resolved
@@ -98,50 +98,7 @@
         }
     > {
         try {
-<<<<<<< HEAD
             let validationResult
-=======
-            const validationResult = await this.getValidationResult({
-                userOperation,
-                queuedUserOperations,
-                entryPoint,
-                codeHashes: referencedContracts
-            })
-
-            if (shouldCheckPrefund) {
-                const prefund = validationResult.returnInfo.prefund
-
-                const { verificationGasLimit, callGasLimit } =
-                    calcVerificationGasAndCallGasLimit(
-                        userOperation,
-                        {
-                            preOpGas: validationResult.returnInfo.preOpGas,
-                            paid: validationResult.returnInfo.prefund
-                        },
-                        this.config.chainId
-                    )
-
-                let mul = 1n
-
-                if (
-                    isVersion06(userOperation) &&
-                    userOperation.paymasterAndData
-                ) {
-                    mul = 3n
-                }
-
-                if (
-                    isVersion07(userOperation) &&
-                    userOperation.paymaster === "0x"
-                ) {
-                    mul = 3n
-                }
-
-                const requiredPreFund =
-                    callGasLimit +
-                    verificationGasLimit * mul +
-                    userOperation.preVerificationGas
->>>>>>> a5e4ec41
 
             if (isVersion06(userOperation)) {
                 validationResult = await this.getValidationResultV06({
