--- conflicted
+++ resolved
@@ -11,12 +11,8 @@
     estimateUserOperationGasSchema
 } from "@alto/types"
 import { RpcHandler } from "../rpcHandler"
-<<<<<<< HEAD
-import { toHex } from "viem"
-=======
 import { SimulateHandleOpResult } from "../estimation/types"
 import { parseEther, toHex } from "viem"
->>>>>>> b0514d25
 
 type GasEstimateResult =
     | {
