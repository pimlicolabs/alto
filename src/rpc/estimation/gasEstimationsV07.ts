--- conflicted
+++ resolved
@@ -13,12 +13,8 @@
     binarySearchCallResultSchema
 } from "@alto/types"
 import {
-<<<<<<< HEAD
-    addAuthorizationStateOverrides,
-=======
     Logger,
     getAuthorizationStateOverrides,
->>>>>>> a5e4ec41
     getUserOperationHash,
     toPackedUserOperation
 } from "@alto/utils"
