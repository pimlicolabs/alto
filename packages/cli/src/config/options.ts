--- conflicted
+++ resolved
@@ -178,14 +178,11 @@
         require: false,
         default: 1000
     },
-<<<<<<< HEAD
-=======
     rpcMaxBlockRange: {
         description: "Max block range for rpc calls",
         type: "number",
         require: false,
     }
->>>>>>> bba0c7aa
 }
 
 export const bundlerCommand: CliCommand<IBundlerArgsInput> = {
