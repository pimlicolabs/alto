import { BasicExecutor, ExecutorManager, SenderManager } from "@alto/executor"
import {
    MemoryMempool,
    Monitor,
    NullRepuationManager,
    ReputationManager,
    type IReputationManager
} from "@alto/mempool"
import { NonceQueuer, RpcHandler, SafeValidator, Server, UnsafeValidator } from "@alto/rpc"
import type { IValidator } from "@alto/types"
import {
    CompressionHandler,
    createMetrics,
    initDebugLogger,
    initProductionLogger,
    type Logger,
} from "@alto/utils"
import { Registry } from "prom-client"
import {
    createPublicClient,
    createWalletClient,
    type Chain,
    type PublicClient,
    type Transport
} from "viem"
import * as chains from "viem/chains"
import { fromZodError } from "zod-validation-error"
import {
    bundlerArgsSchema,
    type IBundlerArgs,
    type IBundlerArgsInput
} from "./config"
import { customTransport } from "./customTransport"

const parseArgs = (args: IBundlerArgsInput): IBundlerArgs => {
    // validate every arg, make typesafe so if i add a new arg i have to validate it
    const parsing = bundlerArgsSchema.safeParse(args)
    if (!parsing.success) {
        const error = fromZodError(parsing.error)
        throw new Error(error.message)
    }

    return parsing.data
}

const preFlightChecks = async (
    publicClient: PublicClient<Transport, Chain>,
    args: IBundlerArgs
): Promise<void> => {
    const entryPointCode = await publicClient.getBytecode({
        address: args.entryPoint
    })
    if (entryPointCode === "0x") {
        throw new Error(`entry point ${args.entryPoint} does not exist`)
    }
}

const customChains: Chain[] = [
    {
        id: 36865,
        name: "Custom Testnet",
        network: "custom-testnet",
        nativeCurrency: {
            name: "Ether",
            symbol: "ETH",
            decimals: 18
        },
        rpcUrls: {
            default: {
                http: ["http://127.0.0.1:8545"]
            },
            public: {
                http: ["http://127.0.0.1:8545"]
            }
        },
        testnet: true
    },
    {
        id: 335,
        name: "DFK Subnet Testnet",
        network: "dfk-test-chain",
        nativeCurrency: {
            name: "JEWEL",
            symbol: "JEWEL",
            decimals: 18
        },
        rpcUrls: {
            default: {
                http: [
                    "https://subnets.avax.network/defi-kingdoms/dfk-chain-testnet/rpc"
                ]
            },
            public: {
                http: [
                    "https://subnets.avax.network/defi-kingdoms/dfk-chain-testnet/rpc"
                ]
            }
        },
        testnet: true
    },
    {
        id: 59144,
        name: "Linea Mainnet",
        network: "linea",
        nativeCurrency: {
            name: "ETH",
            symbol: "ETH",
            decimals: 18
        },
        rpcUrls: {
            default: {
                http: []
            },
            public: {
                http: []
            }
        },
        testnet: false
    },
    {
        id: 47279324479,
        name: "Xai Goerli Orbit",
        network: "xai-goerli-orbit",
        nativeCurrency: {
            name: "ETH",
            symbol: "ETH",
            decimals: 18
        },
        rpcUrls: {
            default: {
                http: []
            },
            public: {
                http: []
            }
        },
        testnet: false
    },
    {
        id: 22222,
        name: "Nautilus",
        network: "nautilus",
        nativeCurrency: {
            name: "ZBC",
            symbol: "ZBC",
            decimals: 18
        },
        rpcUrls: {
            default: {
                http: []
            },
            public: {
                http: []
            }
        }
    },
    {
        id: 957,
        name: "Lyra",
        network: "lyra",
        nativeCurrency: {
            name: "ETH",
            symbol: "ETH",
            decimals: 18
        },
        rpcUrls: {
            default: {
                http: ["https://rpc.lyra.finance"]
            },
            public: {
                http: ["https://rpc.lyra.finance"]
            }
        },
        testnet: false
    },
    {
        id: 7887,
        name: "Kinto Mainnet",
        network: "kinto-mainnet",
        nativeCurrency: {
            name: "ETH",
            symbol: "ETH",
            decimals: 18
        },
        rpcUrls: {
            default: {
                http: ["https://kinto-mainnet.calderachain.xyz/http"]
            },
            public: {
                http: ["https://kinto-mainnet.calderachain.xyz/http"]
            }
        },
        testnet: false
    }
]

function getChain(chainId: number): Chain {
    const customChain = customChains.find((chain) => chain.id === chainId)
    if (customChain) {
        return customChain
    }

    for (const chain of Object.values(chains)) {
        if (chain.id === chainId) {
            return chain as Chain
        }
    }

    throw new Error(`Chain with id ${chainId} not found`)
}

export const bundlerHandler = async (
    args: IBundlerArgsInput
): Promise<void> => {
    const parsedArgs = parseArgs(args)
    if (parsedArgs.signerPrivateKeysExtra !== undefined) {
        parsedArgs.signerPrivateKeys = [
            ...parsedArgs.signerPrivateKeys,
            ...parsedArgs.signerPrivateKeysExtra
        ]
    }

    let logger: Logger
    if (parsedArgs.logEnvironment === "development") {
        logger = initDebugLogger(parsedArgs.logLevel)
    } else {
        logger = initProductionLogger(parsedArgs.logLevel)
    }

    const getChainId = async () => {
        const client = createPublicClient({
            transport: customTransport(args.rpcUrl, {
                logger: logger.child({ module: "publicCLient" })
            })
        })
        return await client.getChainId()
    }
    const chainId = await getChainId()

    const chain = getChain(chainId)
    const client = createPublicClient({
        transport: customTransport(args.rpcUrl, {
            logger: logger.child({ module: "publicCLient" })
        }),
        chain
    })

    const registry = new Registry()
    registry.setDefaultLabels({ network: chain.name, chainId })
    const metrics = createMetrics(registry)

    await preFlightChecks(client, parsedArgs)

    const walletClient = createWalletClient({
        transport: customTransport(parsedArgs.executionRpcUrl ?? args.rpcUrl, {
            logger: logger.child({ module: "walletClient" })
        }),
        chain
    })

    const senderManager = new SenderManager(
        parsedArgs.signerPrivateKeys,
        parsedArgs.utilityPrivateKey,
        logger.child({ module: "executor" }),
        metrics,
        parsedArgs.noEip1559Support,
        parsedArgs.maxSigners
    )

    let validator: IValidator
    let reputationManager: IReputationManager

    if (parsedArgs.safeMode) {
        reputationManager = new ReputationManager(
            client,
            parsedArgs.entryPoint,
            BigInt(parsedArgs.minStake),
            BigInt(parsedArgs.minUnstakeDelay),
            logger.child({ module: "reputation_manager" })
        )

        validator = new SafeValidator(
            client,
            senderManager,
            parsedArgs.entryPoint,
            logger.child({ module: "rpc" }),
            metrics,
            parsedArgs.utilityPrivateKey,
            parsedArgs.tenderlyEnabled,
<<<<<<< HEAD
=======
            parsedArgs.balanceOverrideEnabled
>>>>>>> 76358653
        )
    } else {
        reputationManager = new NullRepuationManager()
        validator = new UnsafeValidator(
            client,
            parsedArgs.entryPoint,
            logger.child({ module: "rpc" }),
            metrics,
            parsedArgs.utilityPrivateKey,
            parsedArgs.tenderlyEnabled,
            parsedArgs.disableExpirationCheck,
            parsedArgs.balanceOverrideEnabled
        )
    }

    await senderManager.validateAndRefillWallets(
        client,
        walletClient,
        parsedArgs.minBalance
    )

    setInterval(async () => {
        await senderManager.validateAndRefillWallets(
            client,
            walletClient,
            parsedArgs.minBalance
        )
    }, parsedArgs.refillInterval)

    const monitor = new Monitor()
    const mempool = new MemoryMempool(
        monitor,
        reputationManager,
        validator,
        client,
        parsedArgs.entryPoint,
        parsedArgs.safeMode,
        logger.child({ module: "mempool" }),
        metrics
    )

    const { bundleBulkerAddress, perOpInflatorAddress } = parsedArgs;

    let compressionHandler = null
    if (bundleBulkerAddress !== undefined && perOpInflatorAddress !== undefined) {
        compressionHandler = await CompressionHandler.createAsync(
            bundleBulkerAddress,
            perOpInflatorAddress,
            client
        )
    }

    const executor = new BasicExecutor(
        client,
        walletClient,
        senderManager,
        reputationManager,
        parsedArgs.entryPoint,
        logger.child({ module: "executor" }),
        metrics,
        compressionHandler,
        !parsedArgs.tenderlyEnabled,
        parsedArgs.noEip1559Support,
        parsedArgs.customGasLimitForEstimation,
        parsedArgs.useUserOperationGasLimitsForSubmission
    )

    const executorManager = new ExecutorManager(
        executor,
        mempool,
        monitor,
        reputationManager,
        client,
        parsedArgs.entryPoint,
        parsedArgs.pollingInterval,
        logger.child({ module: "executor" }),
        metrics,
        parsedArgs.bundleMode,
        parsedArgs.bundlerFrequency
    )

    const nonceQueuer = new NonceQueuer(
        mempool,
        client,
        parsedArgs.entryPoint,
        logger.child({ module: "nonce_queuer" })
    )

    const rpcEndpoint = new RpcHandler(
        parsedArgs.entryPoint,
        client,
        validator,
        mempool,
        executor,
        monitor,
        nonceQueuer,
        executorManager,
        reputationManager,
        parsedArgs.tenderlyEnabled ?? false,
        parsedArgs.minimumGasPricePercent,
        parsedArgs.noEthCallOverrideSupport,
        parsedArgs.rpcMaxBlockRange,
        logger.child({ module: "rpc" }),
        metrics,
        parsedArgs.environment,
        compressionHandler
    )

    if (parsedArgs.flushStuckTransactionsDuringStartup) {
        executor.flushStuckTransactions()
    }

    logger.info(
        { module: "executor" },
        `Initialized ${senderManager.wallets.length} executor wallets`
    )

    const server = new Server(
        rpcEndpoint,
        parsedArgs.port,
        parsedArgs.requestTimeout,
        logger.child({ module: "rpc" }),
        registry,
        metrics
    )
    await server.start()

    const gracefulShutdown = async (signal: string) => {
        logger.info(`${signal} received, shutting down`)

        await server.stop()
        logger.info("server stopped")

        const outstanding = mempool.dumpOutstanding().length
        const submitted = mempool.dumpSubmittedOps().length
        const processing = mempool.dumpProcessing().length
        logger.info(
            { outstanding, submitted, processing },
            "dumping mempool before shutdown"
        )

        process.exit(0)
    }

    process.on("SIGINT", gracefulShutdown)
    process.on("SIGTERM", gracefulShutdown)
}<|MERGE_RESOLUTION|>--- conflicted
+++ resolved
@@ -287,10 +287,7 @@
             metrics,
             parsedArgs.utilityPrivateKey,
             parsedArgs.tenderlyEnabled,
-<<<<<<< HEAD
-=======
             parsedArgs.balanceOverrideEnabled
->>>>>>> 76358653
         )
     } else {
         reputationManager = new NullRepuationManager()
