import {
    Account,
    Chain,
    PublicClient,
    TransactionRequest,
    Transport,
    WalletClient,
    formatTransactionRequest
} from "viem"
import * as sentry from "@sentry/node"
// from:https://geth.ethereum.org/docs/rpc/ns-debug#javascript-based-tracing
//

/**
 * a function returning a LogTracer.
 * the function's body must be "{ return {...} }"
 * the body is executed as "geth" tracer, and thus must be self-contained (no external functions or references)
 * may only reference external functions defined by geth (see go-ethereum/eth/tracers/js): toHex, toWord, isPrecompiled, slice, toString(16)
 * (its OK if original function was in typescript: we extract its value as javascript
 */
type LogTracerFunc = () => LogTracer

// eslint-disable-next-line @typescript-eslint/naming-convention
export async function debug_traceCall(
    client: PublicClient | WalletClient,
    tx: TransactionRequest,
    options: TraceOptions
): Promise<any> {
    const traceOptions = tracer2string(options)
    const ret = await client
        // eslint-disable-next-line @typescript-eslint/ban-ts-comment
        // @ts-ignore
        .request({ method: "debug_traceCall", params: [formatTransactionRequest(tx), "latest", traceOptions] })
        .catch((e: unknown) => {
            if (e instanceof Error) {
                // console.log("ex=", e.message)
                // console.log(
                //     "tracer=",
                //     traceOptions.tracer
                //         ?.toString()
                //         .split("\n")
                //         .map((line, index) => `${index + 1}: ${line}`)
                //         .join("\n")
                // )
                throw e
<<<<<<< HEAD
=======
            } else {
                sentry.captureException(e)
                console.log("error", e)
>>>>>>> 7c57ec28
            }
        })
    // console.log("ret=", ret)
    return ret
}

// a hack for network that doesn't have traceCall: mine the transaction, and use debug_traceTransaction
export async function execAndTrace(
    _walletClient: WalletClient<Transport, Chain, Account>,
    _tx: TransactionRequest,
    _options: TraceOptions
): Promise<TraceResult> {
    //const hash = await walletClient.sendTransaction(tx)
    throw new Error("not implemented")
    //return await debug_traceTransaction(walletClient, hash, options)
}

// eslint-disable-next-line @typescript-eslint/naming-convention
export async function debug_traceTransaction(
    client: PublicClient | WalletClient,
    hash: string,
    options: TraceOptions
): Promise<TraceResult> {
    // eslint-disable-next-line @typescript-eslint/ban-ts-comment
    // @ts-ignore
    const ret = await client.request({ method: "debug_traceTransaction", params: [hash, tracer2string(options)] })
    // const tx = await provider.getTransaction(hash)
    // return applyTracer(tx, ret, options)
    return ret
}

/**
 * extract the body of "LogTracerFunc".
 * note that we extract the javascript body, even if the function was created as typescript
 * @param func
 */
export function getTracerBodyString(func: LogTracerFunc): string {
    const tracerFunc = func.toString()
    // function must return a plain object:
    //  function xyz() { return {...}; }
    const regexp = /function \w+\s*\(\s*\)\s*{\s*return\s*(\{[\s\S]+\});?\s*\}\s*$/ // (\{[\s\S]+\}); \} $/
    const match = tracerFunc.match(regexp)

    if (match === null) {
        throw new Error("Not a simple method returning value")
    }
    let ret = match[1]
    ret = ret
        // .replace(/\/\/.*\n/g,'\n')
        // .replace(/\n\s*\n/g, '\n')
        .replace(/\b(?:const|let)\b/g, "")
    // console.log('== tracer source',ret.split('\n').map((line,index)=>`${index}: ${line}`).join('\n'))
    return ret
}

function tracer2string(options: TraceOptions): TraceOptions {
    if (typeof options.tracer === "function") {
        return {
            ...options,
            tracer: getTracerBodyString(options.tracer)
        }
    }
    return options
}

// the trace options param for debug_traceCall and debug_traceTransaction
export interface TraceOptions {
    disableStorage?: boolean // Setting this to true will disable storage capture (default = false).
    disableStack?: boolean // Setting this to true will disable stack capture (default = false).
    enableMemory?: boolean // Setting this to true will enable memory capture (default = false).
    enableReturnData?: boolean // Setting this to true will enable return data capture (default = false).
    tracer?: LogTracerFunc | string // Setting this will enable JavaScript-based transaction tracing, described below. If set, the previous four arguments will be ignored.
    timeout?: string // Overrides the default timeout of 5 seconds for JavaScript-based tracing calls. Valid time units are "ns", "us" (or "µs"), "ms", "s", "m", "h".
}

// the result type of debug_traceCall and debug_traceTransaction
export interface TraceResult {
    gas: number
    returnValue: string
    structLogs: [TraceResultEntry]
}

export interface TraceResultEntry {
    depth: number
    error: string
    gas: number
    gasCost: number
    memory?: [string]
    op: string
    pc: number
    stack: [string]
    storage?: [string]
}

export interface LogContext {
    type: string // one of the two values CALL and CREATE
    from: string // Address, sender of the transaction
    to: string // Address, target of the transaction
    input: Buffer // Buffer, input transaction data
    gas: number // Number, gas budget of the transaction
    gasUsed: number //  Number, amount of gas used in executing the transaction (excludes txdata costs)
    gasPrice: number // Number, gas price configured in the transaction being executed
    intrinsicGas: number // Number, intrinsic gas for the transaction being executed
    value: bigint // big.Int, amount to be transferred in wei
    block: number // Number, block number
    output: Buffer // Buffer, value returned from EVM
    time: string // String, execution runtime

    // And these fields are only available for tracing mined transactions (i.e. not available when doing debug_traceCall):
    blockHash?: Buffer // - Buffer, hash of the block that holds the transaction being executed
    txIndex?: number // - Number, index of the transaction being executed in the block
    txHash?: Buffer // - Buffer, hash of the transaction being executed
}

export interface LogTracer {
    // mandatory: result, fault
    // result is a function that takes two arguments ctx and db, and is expected to return
    // a JSON-serializable value to return to the RPC caller.
    result: (ctx: LogContext, db: LogDb) => any

    // fault is a function that takes two arguments, log and db, just like step and is
    // invoked when an error happens during the execution of an opcode which wasn’t reported in step. The method log.getError() has information about the error.
    fault: (log: LogStep, db: LogDb) => void

    // optional (config is geth-level "cfg")
    setup?: (config: any) => any

    // optional
    step?: (log: LogStep, db: LogDb) => any

    // enter and exit must be present or omitted together.
    enter?: (frame: LogCallFrame) => void

    exit?: (frame: LogFrameResult) => void
}

export interface LogCallFrame {
    // - returns a string which has the type of the call frame
    getType: () => string
    // - returns the address of the call frame sender
    getFrom: () => string
    // - returns the address of the call frame target
    getTo: () => string
    // - returns the input as a buffer
    getInput: () => string
    // - returns a Number which has the amount of gas provided for the frame
    getGas: () => number
    // - returns a big.Int with the amount to be transferred only if available, otherwise undefined
    getValue: () => bigint
}

export interface LogFrameResult {
    getGasUsed: () => number // - returns amount of gas used throughout the frame as a Number
    getOutput: () => Buffer // - returns the output as a buffer
    getError: () => any // - returns an error if one occurred during execution and undefined` otherwise
}

export interface LogOpCode {
    isPush: () => boolean // returns true if the opcode is a PUSHn
    toString: () => string // returns the string representation of the opcode
    toNumber: () => number // returns the opcode’s number
}

export interface LogMemory {
    slice: (start: number, stop: number) => any // returns the specified segment of memory as a byte slice
    getUint: (offset: number) => any // returns the 32 bytes at the given offset
    length: () => number // returns the memory size
}

export interface LogStack {
    peek: (idx: number) => any // returns the idx-th element from the top of the stack (0 is the topmost element) as a big.Int
    length: () => number // returns the number of elements in the stack
}

export interface LogContract {
    getCaller: () => any // returns the address of the caller
    getAddress: () => string // returns the address of the current contract
    getValue: () => bigint // returns the amount of value sent from caller to contract as a big.Int
    getInput: () => any // returns the input data passed to the contract
}

export interface LogStep {
    op: LogOpCode // Object, an OpCode object representing the current opcode
    stack: LogStack // Object, a structure representing the EVM execution stack
    memory: LogMemory // Object, a structure representing the contract’s memory space
    contract: LogContract // Object, an object representing the account executing the current operation

    getPC: () => number // returns a Number with the current program counter
    getGas: () => number // returns a Number with the amount of gas remaining
    getCost: () => number // returns the cost of the opcode as a Number
    getDepth: () => number // returns the execution depth as a Number
    getRefund: () => number // returns the amount to be refunded as a Number
    getError: () => string | undefined //  returns information about the error if one occurred, otherwise returns undefined
    // If error is non-empty, all other fields should be ignored.
}

export interface LogDb {
    getBalance: (address: string) => bigint // - returns a big.Int with the specified account’s balance
    getNonce: (address: string) => number // returns a Number with the specified account’s nonce
    getCode: (address: string) => any // returns a byte slice with the code for the specified account
    getState: (address: string, hash: string) => any // returns the state value for the specified account and the specified hash
    exists: (address: string) => boolean // returns true if the specified address exists
}<|MERGE_RESOLUTION|>--- conflicted
+++ resolved
@@ -43,12 +43,8 @@
                 //         .join("\n")
                 // )
                 throw e
-<<<<<<< HEAD
-=======
             } else {
                 sentry.captureException(e)
-                console.log("error", e)
->>>>>>> 7c57ec28
             }
         })
     // console.log("ret=", ret)
