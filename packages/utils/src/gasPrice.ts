import { GasPriceParameters, gasStationResult } from "@alto/types"
import { PublicClient, hexToBigInt, parseGwei } from "viem"
import * as chains from "viem/chains"
import { Logger } from "."

enum ChainId {
    Goerli = 5,
    Polygon = 137,
    Mumbai = 80001,
    LineaTestnet = 59140,
    Linea = 59144
}

function getGasStationUrl(chainId: ChainId.Polygon | ChainId.Mumbai): string {
    switch (chainId) {
        case ChainId.Polygon:
            return "https://gasstation.polygon.technology/v2"
        case ChainId.Mumbai:
            return "https://gasstation-testnet.polygon.technology/v2"
    }
}

const MIN_POLYGON_GAS_PRICE = parseGwei("31")
const MIN_MUMBAI_GAS_PRICE = parseGwei("1")

/**
 * @internal
 */
function getDefaultGasFee(chainId: ChainId.Polygon | ChainId.Mumbai): bigint {
    switch (chainId) {
        case ChainId.Polygon:
            return MIN_POLYGON_GAS_PRICE
        case ChainId.Mumbai:
            return MIN_MUMBAI_GAS_PRICE
        default: {
            return 0n
        }
    }
}

export async function getPolygonGasPriceParameters(
    chainId: ChainId.Polygon | ChainId.Mumbai,
    logger: Logger
): Promise<GasPriceParameters | null> {
    const gasStationUrl = getGasStationUrl(chainId)
    try {
        const data = await (await fetch(gasStationUrl)).json()
        // take the standard speed here, SDK options will define the extra tip
        const parsedData = gasStationResult.parse(data)

        return parsedData.fast
    } catch (e) {
        logger.error({ error: e }, "failed to get gas price from gas station, using default")
        return null
    }
}

const getBumpAmount = (chainId: number) => {
    if (chainId === chains.celo.id) {
        return 150n
    }

    if (
        chainId === chains.arbitrum.id ||
        chainId === chains.scroll.id ||
        chainId === chains.scrollSepolia.id ||
        chainId === chains.arbitrumGoerli.id ||
        chainId === chains.mainnet.id ||
        chainId === chains.mantle.id ||
        chainId === 22222 ||
        chainId === chains.sepolia.id ||
        chainId === chains.base.id ||
        chainId === chains.dfk.id ||
        chainId === chains.celoAlfajores.id ||
        chainId === chains.celo.id ||
        chainId === chains.avalanche.id
    ) {
        return 111n
    }

    return 110n
}

const bumpTheGasPrice = (chainId: number, gasPriceParameters: GasPriceParameters): GasPriceParameters => {
    const bumpAmount = getBumpAmount(chainId)

    return {
        maxFeePerGas: (gasPriceParameters.maxFeePerGas * bumpAmount) / 100n,
        maxPriorityFeePerGas: (gasPriceParameters.maxPriorityFeePerGas * bumpAmount) / 100n
    }
}

const estimateMaxPriorityFeePerGas = async (publicClient: PublicClient, gasPrice: bigint) => {
    try {
        const maxPriorityFeePerGasHex = await publicClient.request({
            method: "eth_maxPriorityFeePerGas"
        })
        return hexToBigInt(maxPriorityFeePerGasHex)
    } catch {
        let maxPriorityFeePerGas = 2_000_000_000n > gasPrice ? gasPrice : 2_000_000_000n
        const feeHistory = await publicClient.getFeeHistory({
            blockCount: 10,
            rewardPercentiles: [20],
            blockTag: "latest"
        })

        if (feeHistory.reward === undefined) {
            maxPriorityFeePerGas = (gasPrice * 3n) / 2n
        } else {
            const feeAverage = feeHistory.reward.reduce((acc, cur) => cur[0] + acc, 0n) / 10n
            maxPriorityFeePerGas = feeAverage > gasPrice ? feeAverage : gasPrice
        }

        return maxPriorityFeePerGas
    }
}

export async function getGasPrice(
    chainId: number,
    publicClient: PublicClient,
    logger: Logger
): Promise<GasPriceParameters> {
    const block = await publicClient.getBlock({
        blockTag: "pending"
    })

    const baseFeePerGas: bigint = block.baseFeePerGas || 2_000_000_000n
    let maxFeePerGas: bigint
    let maxPriorityFeePerGas: bigint

    if (chainId === ChainId.Polygon || chainId === ChainId.Mumbai) {
        const polygonEstimate = await getPolygonGasPriceParameters(chainId, logger)
        if (polygonEstimate) {
            maxPriorityFeePerGas = polygonEstimate.maxPriorityFeePerGas
            maxFeePerGas = baseFeePerGas + maxPriorityFeePerGas

            return bumpTheGasPrice(chainId, {
                maxFeePerGas: maxFeePerGas > polygonEstimate.maxFeePerGas ? maxFeePerGas : polygonEstimate.maxFeePerGas,
                maxPriorityFeePerGas: maxPriorityFeePerGas
            })
        }
    }

<<<<<<< HEAD
    const gasPrice = await publicClient.getGasPrice()

    maxPriorityFeePerGas = await estimateMaxPriorityFeePerGas(publicClient, gasPrice)
    maxFeePerGas = baseFeePerGas + maxPriorityFeePerGas
    const defaultGasFee = getDefaultGasFee(chainId)

    return bumpTheGasPrice(chainId, {
        maxFeePerGas: gasPrice > maxFeePerGas ? gasPrice : maxFeePerGas,
        maxPriorityFeePerGas: maxPriorityFeePerGas > defaultGasFee ? maxPriorityFeePerGas : defaultGasFee
    })
=======
    return {
        maxFeePerGas: gasPrice,
        maxPriorityFeePerGas
    }
>>>>>>> cad12e6f
}<|MERGE_RESOLUTION|>--- conflicted
+++ resolved
@@ -141,7 +141,6 @@
         }
     }
 
-<<<<<<< HEAD
     const gasPrice = await publicClient.getGasPrice()
 
     maxPriorityFeePerGas = await estimateMaxPriorityFeePerGas(publicClient, gasPrice)
@@ -152,10 +151,4 @@
         maxFeePerGas: gasPrice > maxFeePerGas ? gasPrice : maxFeePerGas,
         maxPriorityFeePerGas: maxPriorityFeePerGas > defaultGasFee ? maxPriorityFeePerGas : defaultGasFee
     })
-=======
-    return {
-        maxFeePerGas: gasPrice,
-        maxPriorityFeePerGas
-    }
->>>>>>> cad12e6f
 }