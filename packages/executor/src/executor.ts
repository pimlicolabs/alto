--- conflicted
+++ resolved
@@ -22,14 +22,7 @@
     PublicClient,
     Transport,
     WalletClient,
-<<<<<<< HEAD
     getContract
-=======
-    WatchBlocksReturnType,
-    WriteContractParameters,
-    getContract,
-    decodeEventLog
->>>>>>> 42951e7c
 } from "viem"
 import { SenderManager } from "./senderManager"
 import { getGasPrice } from "./gasPrice"
@@ -122,8 +115,6 @@
             return { simulatedOps, gasLimit }
         } catch (err: unknown) {
             const e = parseViemError(err)
-
-<<<<<<< HEAD
             if (e instanceof ContractFunctionRevertedError) {
                 const parsingResult = failedOpErrorSchema.safeParse(e.data)
                 if (parsingResult.success) {
@@ -139,49 +130,7 @@
                 return { simulatedOps: [], gasLimit: 0n }
             }
         }
-=======
-const transactionIncluded = async (
-    txHash: HexData32,
-    publicClient: PublicClient
-): Promise<"included" | "reverted" | "failed" | "not_found"> => {
-    try {
-        const rcp = await publicClient.getTransactionReceipt({ hash: txHash })
-
-        if (rcp.status === "success") {
-            // find if any logs are UserOperationEvent
-            const r = rcp.logs
-                .map((l) => {
-                    if (l.address === rcp.to) {
-                        try {
-                            const log = decodeEventLog({ abi: EntryPointAbi, data: l.data, topics: l.topics })
-                            if (log.eventName === "UserOperationEvent") {
-                                return log
-                            } else {
-                                return undefined
-                            }
-                        } catch (_e) {
-                            console.log("error decoding transaction inclusion status", _e)
-                            return undefined
-                        }
-                    } else {
-                        return undefined
-                    }
-                })
-                .find((l) => l !== undefined)
-
-            if (r?.args.success) {
-                return "included"
-            } else {
-                return "reverted"
-            }
-        } else {
-            return "failed"
-        }
-    } catch (_e) {
-        return "not_found"
->>>>>>> 42951e7c
-    }
-
+    }
     return { simulatedOps, gasLimit: 0n }
 }
 
@@ -399,223 +348,11 @@
         await Promise.all(promises)
     }
 
-<<<<<<< HEAD
     async bundle(entryPoint: Address, ops: UserOperation[]): Promise<UserOperationMempoolEntry[]> {
         const opsWithHashes = ops.map((op) => {
             return {
                 userOperation: op,
                 userOperationHash: getUserOperationHash(op, entryPoint, this.walletClient.chain.id)
-=======
-    startWatchingBlocks(): void {
-        if (this.unWatch) {
-            return
-        }
-        this.unWatch = this.publicClient.watchBlocks({
-            onBlock: async (block) => {
-                // Use an arrow function to ensure correct binding of `this`
-                this.checkAndReplaceTransactions(block)
-                    .then(() => {
-                        this.logger.trace("block handled")
-                        // Handle the resolution of the promise here, if needed
-                    })
-                    .catch((error) => {
-                        // Handle any errors that occur during the execution of the promise
-                        this.logger.error({ error }, "error while handling block")
-                    })
-            },
-            onError: (error) => {
-                this.logger.error({ error }, "error while watching blocks")
-            },
-            emitMissed: false,
-            includeTransactions: false,
-            pollingInterval: this.pollingInterval
-        })
-
-        this.logger.debug("started watching blocks")
-    }
-
-    stopWatchingBlocks(): void {
-        if (this.unWatch) {
-            this.logger.debug("stopped watching blocks")
-            this.unWatch()
-            this.unWatch = undefined
-        }
-    }
-
-    async checkAndReplaceTransactions(block: Block): Promise<void> {
-        // typescript mistakenly doesn't believe this is HexData32
-        // @ts-ignore
-        const opHashes: HexData32[] = Object.keys(this.monitoredTransactions)
-
-        this.logger.debug({ opHashes }, "checking transactions for monitored ops")
-
-        if (Object.keys(this.monitoredTransactions).length === 0) {
-            this.stopWatchingBlocks()
-            return
-        }
-
-        const gasPriceParameters = await getGasPrice(this.walletClient.chain.id, this.publicClient, this.logger)
-
-        opHashes.map(async (opHash) => {
-            const opStatus = this.monitoredTransactions[opHash]
-            if (opStatus === undefined) {
-                this.logger.warn({ opHash }, "opStatus is undefined")
-                return
-            }
-
-            const txIncluded = await transactionIncluded(opStatus.transactionHash, this.publicClient)
-            const childLogger = this.logger.child({
-                userOpHash: opHash,
-                txHash: opStatus.transactionHash,
-                executor: opStatus.executor.address
-            })
-            if (txIncluded !== "not_found") {
-                if (txIncluded === "included") {
-                    childLogger.info("transaction successfully included")
-                } else {
-                    childLogger.info(`transaction ${txIncluded}`)
-                }
-                this.metrics.userOperationInclusionDuration.observe((Date.now() - opStatus.firstSubmitted) / 1000)
-                delete this.monitoredTransactions[opHash]
-                this.monitor.setUserOperationStatus(opHash, {
-                    status: txIncluded,
-                    transactionHash: opStatus.transactionHash
-                })
-                if (!this.senderManager.availableWallets.includes(opStatus.executor)) {
-                    this.senderManager.pushWallet(opStatus.executor)
-                    this.logger.debug({ executor: opStatus.executor.address }, "pushed wallet")
-                    this.metrics.userOperationsBundlesIncluded.inc()
-                    return
-                }
-                this.logger.debug({ executor: opStatus.executor.address }, "wallet already available")
-                return
-            }
-
-            childLogger.debug("transaction not included")
-
-            const transaction = opStatus.transactionRequest
-            childLogger.trace(
-                { baseFeePerGas: block.baseFeePerGas, maxFeePerGas: transaction.maxFeePerGas },
-                "queried gas fee parameters"
-            )
-
-            let request: WriteContractParameters<Abi | readonly unknown[], string, Chain, Account | undefined, Chain>
-            if (this.walletClient.chain.id !== chains.scrollTestnet.id) {
-                if (transaction.maxFeePerGas === undefined || transaction.maxPriorityFeePerGas === undefined) {
-                    childLogger.error(
-                        { maxFeePerGas: transaction.maxFeePerGas, gasPriceParameters },
-                        "maxFeePerGas or maxPriorityFeePerGas is undefined"
-                    )
-                    return
-                }
-
-                if (transaction.maxFeePerGas >= gasPriceParameters.maxFeePerGas) {
-                    if (Date.now() - opStatus.lastReplaced <= 1000 * 60 * 5) {
-                        childLogger.debug(
-                            { maxFeePerGas: transaction.maxFeePerGas, gasPriceParameters },
-                            "gas price is high enough, not replacing transaction"
-                        )
-                        return
-                    } else {
-                        childLogger.debug(
-                            { maxFeePerGas: transaction.maxFeePerGas, gasPriceParameters },
-                            "replacing transaction because it was last replaced more than 5 minutes ago"
-                        )
-                    }
-                }
-
-                request = {
-                    ...transaction,
-                    maxFeePerGas:
-                        gasPriceParameters.maxFeePerGas > (transaction.maxFeePerGas * 11n) / 10n
-                            ? gasPriceParameters.maxFeePerGas
-                            : (transaction.maxFeePerGas * 11n) / 10n,
-                    maxPriorityFeePerGas: (transaction.maxPriorityFeePerGas * 11n) / 10n
-                }
-            } else {
-                if (transaction.gasPrice === undefined) {
-                    childLogger.error({ gasPrice: transaction.gasPrice, gasPriceParameters }, "gasPrice is undefined")
-                    return
-                }
-
-                if (transaction.gasPrice >= gasPriceParameters.maxFeePerGas) {
-                    if (Date.now() - opStatus.lastReplaced <= 1000 * 60 * 5) {
-                        childLogger.debug(
-                            { maxFeePerGas: transaction.maxFeePerGas, gasPriceParameters },
-                            "gas price is high enough, not replacing transaction"
-                        )
-                        return
-                    } else {
-                        childLogger.debug(
-                            { maxFeePerGas: transaction.maxFeePerGas, gasPriceParameters },
-                            "replacing transaction because it was last replaced more than 5 minutes ago"
-                        )
-                    }
-                }
-
-                request = {
-                    ...transaction,
-                    gasPrice:
-                        gasPriceParameters.maxFeePerGas > (transaction.gasPrice * 11n) / 10n
-                            ? gasPriceParameters.maxFeePerGas
-                            : (transaction.gasPrice * 11n) / 10n
-                }
-            }
-
-            childLogger.debug("replacing transaction")
-            delete this.monitoredTransactions[opHash]
-
-            const { chain: _chain, abi: _abi, ...loggingRequest } = request
-            childLogger.trace({ request: { ...loggingRequest } }, "generated replacement transaction request")
-
-            try {
-                const tx = await this.walletClient.writeContract(request)
-                this.monitoredTransactions[opHash] = {
-                    transactionHash: tx,
-                    transactionRequest: request,
-                    executor: opStatus.executor,
-                    lastReplaced: Date.now(),
-                    firstSubmitted: opStatus.firstSubmitted
-                }
-
-                this.monitor.setUserOperationStatus(opHash, { status: "submitted", transactionHash: tx })
-
-                childLogger.info(
-                    {
-                        txHash: tx,
-                        oldTxHash: opStatus.transactionHash,
-                        maxFeePerGas: request.maxFeePerGas,
-                        oldMaxFeePerGas: transaction.maxFeePerGas,
-                        maxPriorityFeePerGas: request.maxPriorityFeePerGas,
-                        oldMaxPriorityFeePerGas: transaction.maxPriorityFeePerGas
-                    },
-                    "transaction successfully replaced"
-                )
-            } catch (e) {
-                const pendingNonce = await this.publicClient.getTransactionCount({
-                    address: opStatus.executor.address,
-                    blockTag: "pending"
-                })
-                const latestNonce = await this.publicClient.getTransactionCount({
-                    address: opStatus.executor.address,
-                    blockTag: "latest"
-                })
-
-                // there is no pending tx in the mempool from this address, so wallet is safe to use
-                if (pendingNonce === latestNonce) {
-                    childLogger.warn(e, "error replacing transaction")
-                    this.senderManager.pushWallet(opStatus.executor)
-                    this.monitor.setUserOperationStatus(opHash, {
-                        status: "failed",
-                        transactionHash: opStatus.transactionHash
-                    })
-                } else {
-                    childLogger.warn(e, "error replacing transaction, but wallet is busy")
-                    this.monitoredTransactions[opHash] = opStatus
-                }
-
-                return
->>>>>>> 42951e7c
             }
         })
 
